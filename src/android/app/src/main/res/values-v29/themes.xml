--- conflicted
+++ resolved
@@ -1,17 +1,9 @@
 <?xml version="1.0" encoding="utf-8"?>
 <resources>
-<<<<<<< HEAD
-    <style name="Theme.V29.Lime3DS" parent="Theme.Lime3DS">
-=======
     <style name="Theme.V29.Lime" parent="Theme.Lime">
->>>>>>> 0a6bea8f
         <item name="android:enforceStatusBarContrast">false</item>
         <item name="android:enforceNavigationBarContrast">false</item>
     </style>
 
-<<<<<<< HEAD
-    <style name="Theme.Lime.Main" parent="Theme.V29.Lime3DS" />
-=======
     <style name="Theme.Lime.Main" parent="Theme.V29.Lime" />
->>>>>>> 0a6bea8f
 </resources>