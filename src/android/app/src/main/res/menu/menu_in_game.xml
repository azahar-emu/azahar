<?xml version="1.0" encoding="utf-8"?>
<menu xmlns:android="http://schemas.android.com/apk/res/android">

    <item
        android:id="@+id/menu_emulation_pause"
        android:icon="@drawable/ic_pause"
        android:title="@string/pause_emulation" />

    <item
        android:id="@+id/menu_emulation_savestates"
        android:icon="@drawable/ic_save"
        android:title="@string/savestates"
        android:visible="false" />

    <item
        android:id="@+id/menu_overlay_options"
        android:icon="@drawable/ic_controller"
        android:title="@string/emulation_overlay_options" />

    <item
        android:id="@+id/menu_amiibo"
        android:icon="@drawable/ic_nfc"
        android:title="@string/menu_emulation_amiibo" />

    <item
        android:id="@+id/menu_landscape_screen_layout"
        android:icon="@drawable/ic_fit_screen"
        android:title="@string/emulation_switch_screen_layout" />

    <item
        android:id="@+id/menu_portrait_screen_layout"
        android:icon="@drawable/ic_portrait_fit_screen"
        android:title="@string/emulation_switch_portrait_layout" />

    <item
        android:id="@+id/menu_secondary_screen_layout"
        android:icon="@drawable/ic_secondary_fit_screen"
<<<<<<< HEAD
        android:title="@string/emulation_switch_secondary_layout" />
=======
        android:title="@string/emulation_secondary_display_management" />
>>>>>>> c446bc02

    <item
        android:id="@+id/menu_swap_screens"
        android:icon="@drawable/ic_splitscreen"
        android:title="@string/emulation_swap_screens" />

    <item
        android:id="@+id/menu_rotate_upright"
        android:icon="@drawable/ic_rotate_up_right"
        android:title="@string/emulation_rotate_upright" />

    <item
        android:id="@+id/menu_lock_drawer"
        android:icon="@drawable/ic_unlocked"
        android:title="@string/lock_drawer" />

    <item
        android:id="@+id/menu_cheats"
        android:icon="@drawable/ic_code"
        android:title="@string/cheats" />

    <item
        android:id="@+id/menu_settings"
        android:icon="@drawable/ic_settings"
        android:title="@string/preferences_settings" />

    <item
        android:id="@+id/menu_exit"
        android:icon="@drawable/ic_exit"
        android:title="@string/emulation_close_game" />

</menu><|MERGE_RESOLUTION|>--- conflicted
+++ resolved
@@ -35,11 +35,7 @@
     <item
         android:id="@+id/menu_secondary_screen_layout"
         android:icon="@drawable/ic_secondary_fit_screen"
-<<<<<<< HEAD
-        android:title="@string/emulation_switch_secondary_layout" />
-=======
         android:title="@string/emulation_secondary_display_management" />
->>>>>>> c446bc02
 
     <item
         android:id="@+id/menu_swap_screens"
