<?xml version="1.0" encoding="utf-8"?>
<resources>

    <!-- General application strings -->
    <string name="app_name" translatable="false">Lime3DS</string>
    <string name="app_disclaimer">This software will run games for the Nintendo 3DS handheld game console. No game titles are included.\n\nBefore you can begin with emulating, please select a folder to store Lime3DS\'s user data in.\n\nWhat\'s this:\n<a href='https://web.archive.org/web/20240304193549/https://github.com/citra-emu/citra/wiki/Citra-Android-user-data-and-storage'>Wiki - Lime3DS Android user data and storage</a></string>
    <string name="app_notification_channel_name" translatable="false">Lime3DS</string>
    <string name="app_notification_channel_id" translatable="false">Lime3DS</string>
    <string name="app_notification_channel_description">Lime3DS emulator notifications</string>
    <string name="app_notification_running">Lime3DS is Running</string>
    <string name="app_game_install_description">Next, you will need to select a Game Folder. Lime3DS will display all of the 3DS ROMs inside of the selected folder in the app.\n\nCIA ROMs, updates and DLC will need to be installed separately by clicking on the folder icon and selecting Install CIA.</string>

    <!-- Home Strings -->
    <string name="grid_menu_core_settings">Settings</string>
    <string name="home_options">Options</string>
    <string name="home_search">Search</string>
    <string name="home_games">Games</string>
    <string name="settings_description">Configure emulator settings</string>
    <string name="install_game_content">Install CIA file</string>
    <string name="install_game_content_description">Install games, updates or DLC</string>
    <string name="share_log">Share Log</string>
    <string name="share_log_description">Share Lime3DS\'s log file to debug issues</string>
    <string name="gpu_driver_manager">GPU Driver Manager</string>
    <string name="install_gpu_driver">Install GPU driver</string>
    <string name="install_gpu_driver_description">Install alternative drivers for potentially better performance or accuracy</string>
    <string name="driver_already_installed">Driver already installed</string>
    <string name="custom_driver_not_supported">Custom drivers not supported</string>
    <string name="custom_driver_not_supported_description">Custom driver loading isn\'t currently supported for this device.\nCheck this option again in the future to see if support was added!</string>
    <string name="share_log_not_found">No log file found</string>
    <string name="select_games_folder">Select Games Folder</string>
    <string name="select_games_folder_description">Allows Lime3DS to populate the games list</string>
    <string name="about">About</string>
    <string name="citra_description">An open-source 3DS emulator</string>
    <string name="about_description">Build version, credits, and more</string>
    <string name="games_dir_selected">Games directory selected</string>
    <string name="select_citra_user_folder_home_description">Changes the files that Lime3DS uses to load games</string>
    <string name="theme_and_color_description">Modify the look of the app</string>
    <string name="install_cia_title">Install CIA</string>

    <!-- GPU driver installation -->
    <string name="select_gpu_driver">Select GPU driver</string>
    <string name="select_gpu_driver_title">Would you like to replace your current GPU driver?</string>
    <string name="select_gpu_driver_install">Install</string>
    <string name="select_gpu_driver_default">Default</string>
    <string name="select_gpu_driver_install_success">Installed %s</string>
    <string name="select_gpu_driver_use_default">Using default GPU driver</string>
    <string name="select_gpu_driver_error">Invalid driver selected, using system default!</string>
    <string name="system_gpu_driver">System GPU driver</string>
    <string name="installing_driver">Installing driver…</string>

    <!-- About screen strings -->
    <string name="copied_to_clipboard">Copied to clipboard</string>
    <string name="contributors">Contributors</string>
    <string name="contributors_description">Made with \u2764 from the Lime3DS team</string>
    <string name="contributors_link">https://github.com/Lime3DS/Lime3DS/graphs/contributors</string>
    <string name="licenses_description">Projects that make Lime3DS for Android possible</string>
    <string name="build">Build</string>
    <string name="licenses">Licenses</string>
    <string name="support_link">https://discord.gg/4ZjMpAp3M6</string>
    <string name="website_link">https://lime3ds.github.io/</string>
    <string name="github_link">https://github.com/Lime3DS</string>

    <!-- Setup strings -->
    <string name="welcome">Welcome!</string>
    <string name="welcome_description">Learn how to set up &lt;b>Lime3DS&lt;/b> and jump into emulation.</string>
    <string name="get_started">Get started</string>
    <string name="step_complete">Complete!</string>
    <string name="games">Games</string>
    <string name="games_description">Select your &lt;b>Games&lt;/b> folder with the button below.</string>
    <string name="done">Done</string>
    <string name="done_description">You\'re all set.\nEnjoy your games!</string>
    <string name="text_continue">Continue</string>
    <string name="add_games">Add Games</string>
    <string name="notifications">Notifications</string>
    <string name="notifications_description">Grant the notification permission with the button below.</string>
    <string name="give_permission">Grant permission</string>
    <string name="notification_warning">Skip granting the notification permission?</string>
    <string name="notification_warning_description">Lime3DS won\'t be able to notify you of important information.</string>
    <string name="camera_permission">Camera</string>
    <string name="camera_permission_description">Grant the camera permission below to emulate the 3DS camera.</string>
    <string name="microphone_permission">Microphone</string>
    <string name="microphone_permission_description">Grant the microphone permission below to emulate the 3DS microphone.</string>
    <string name="permission_denied">Permission denied</string>
    <string name="add_games_warning">Skip selecting games folder?</string>
    <string name="add_games_warning_description">Games won\'t be displayed in the Games list if a folder isn\'t selected.</string>
    <string name="add_games_warning_help">https://web.archive.org/web/20240304210021/https://citra-emu.org/wiki/dumping-game-cartridges/</string>
    <string name="warning_help">Help</string>
    <string name="warning_skip">Skip</string>
    <string name="warning_cancel">Cancel</string>
    <string name="select_citra_user_folder">Select User Folder</string>
    <string name="select_citra_user_folder_description"><![CDATA[Select your <a href="https://web.archive.org/web/20240304193549/https://github.com/citra-emu/citra/wiki/Citra-Android-user-data-and-storage">user data</a> directory with the button below.]]></string>
    <string name="select">Select</string>
    <string name="cannot_skip">You can\'t skip this step</string>
    <string name="cannot_skip_directory_description">This step is required to allow Lime3DS to work. Please select a directory and then you can continue.</string>
    <string name="cannot_skip_directory_help">https://web.archive.org/web/20240304193549/https://github.com/citra-emu/citra/wiki/Citra-Android-user-data-and-storage</string>

    <!-- Search Strings -->
    <string name="search_and_filter_games">Search and Filter Games</string>
    <string name="home_search_games">Search Games</string>
    <string name="search_recently_played">Recently Played</string>
    <string name="search_recently_added">Recently Added</string>
    <string name="search_installed">Installed</string>

    <!-- Input related strings -->
    <string name="controller_circlepad">Circle Pad</string>
    <string name="controller_c">C-Stick</string>
    <string name="controller_hotkeys">Hotkeys</string>
    <string name="controller_triggers">Triggers</string>
    <string name="controller_trigger">Trigger</string>
    <string name="controller_dpad">D-Pad</string>
    <string name="controller_dpad_axis">D-Pad (Axis)</string>
    <string name="controller_dpad_button">D-Pad (Button)</string>
    <string name="controller_axis_vertical">Up/Down Axis</string>
    <string name="controller_axis_horizontal">Left/Right Axis</string>
    <string name="direction_up">Up</string>
    <string name="direction_down">Down</string>
    <string name="direction_left">Left</string>
    <string name="direction_right">Right</string>
    <string name="input_dialog_title">Bind %1$s %2$s</string>
    <string name="input_dialog_description">Press or move an input.</string>
    <string name="input_binding">Input Binding</string>
    <string name="input_binding_description">Press or move an input to bind it to %1$s.</string>
    <string name="input_binding_description_vertical_axis">Move your joystick up or down.</string>
    <string name="input_binding_description_horizontal_axis">Move your joystick left or right.</string>
    <string name="button_a" translatable="false">A</string>
    <string name="button_b" translatable="false">B</string>
    <string name="button_select" translatable="false">SELECT</string>
    <string name="button_start" translatable="false">START</string>
    <string name="button_home">HOME</string>
    <string name="button_swap">Swap Screens</string>
    <string name="button_x" translatable="false">X</string>
    <string name="button_y" translatable="false">Y</string>
    <string name="button_l" translatable="false">L</string>
    <string name="button_r" translatable="false">R</string>
    <string name="button_zl" translatable="false">ZL</string>
    <string name="button_zr" translatable="false">ZR</string>
    <string name="input_message_analog_only">This control must be bound to a gamepad analog stick or D-pad axis!</string>
    <string name="input_message_button_only">This control must be bound to a gamepad button!</string>

    <!-- System files strings -->
    <string name="system_files">System Files</string>
    <string name="system_files_description">Download system files to get Mii files, boot the HOME menu, and more</string>
    <string name="download_system_files">Download System Files</string>
    <string name="boot_home_menu">Boot the HOME Menu</string>
    <string name="system_type">System Type</string>
    <string name="download">Download</string>
    <string name="start">Start</string>
    <string name="keys_missing">Lime3DS is missing keys to download system files.</string>
    <string name="how_to_get_keys"><![CDATA[<a href="https://web.archive.org/web/20240304203412/https://citra-emu.org/wiki/aes-keys/">How to get keys?</a>]]></string>
    <string name="show_home_apps">Show HOME menu apps in games list</string>
    <string name="run_system_setup">Run System Setup when the HOME Menu is launched</string>
    <string name="system_type_minimal">Minimal</string>
    <string name="system_type_old_3ds">Old 3DS</string>
    <string name="system_type_new_3ds">New 3DS</string>
    <string name="downloading_files">Downloading Files…</string>
    <string name="downloading_files_description">Please do not close the app.</string>
    <string name="download_failed">Download Failed</string>
    <string name="download_failed_description">Please make sure you are connected to the internet and try again.</string>
    <string name="download_success">Download Complete!</string>
    <string name="download_cancelled">Download Cancelled</string>
    <string name="download_cancelled_description">Please restart the download to prevent issues with having incomplete system files.</string>
    <string name="cancelling">Cancelling…</string>
    <string name="home_menu">HOME Menu</string>
    <string name="home_menu_warning">System Files Warning</string>
    <string name="home_menu_warning_description">Due to how slow Android\'s storage access framework is for accessing Lime3DS\'s files, downloading multiple versions of system files can dramatically slow down loading for games, save states, and the games list. Only download the files that you require to avoid any issues with loading speeds.</string>

    <!-- Generic buttons (Shared with lots of stuff) -->
    <string name="generic_buttons">Buttons</string>
    <string name="button">Button</string>

    <!-- Core settings strings -->
    <string name="cpu_jit">CPU JIT</string>
    <string name="cpu_jit_description">Uses the Just-in-Time (JIT) compiler for CPU emulation. When enabled, game performance will be significantly improved.</string>
    <string name="init_clock">Clock</string>
    <string name="init_clock_description">Set the emulated 3DS clock to either reflect that of your device or start at a simulated date and time.</string>
    <string name="cpu_clock_speed">CPU Clock Speed</string>

    <!-- System settings strings -->
    <string name="username">Username</string>
    <string name="new_3ds">New 3DS Mode</string>
    <string name="lle_applets">Use LLE Applets (if installed)</string>
    <string name="clock">Clock</string>
    <string name="init_time">Offset Time</string>
    <string name="init_time_description">If the clock is set to \"Simulated clock\", this changes the fixed date and time to start at.</string>
    <string name="emulated_region">Region</string>
    <string name="emulated_language">Language</string>
    <string name="birthday">Birthday</string>
    <string name="birthday_month">Month</string>
    <string name="birthday_day">Day</string>
    <string name="country">Country</string>
    <string name="play_coins">Play Coins</string>
    <string name="console_id">Console ID</string>
    <string name="regenerate_console_id">Regenerate Console ID</string>
    <string name="regenerate_console_id_description">This will replace your current virtual 3DS with a new one. Your current virtual 3DS will not be recoverable. This might have unexpected effects in games. This might fail if you use an outdated config savegame. Continue?</string>
    <string name="plugin_loader">3GX Plugin Loader</string>
    <string name="plugin_loader_description">Loads 3GX plugins from the emulated SD card if they are available.</string>
    <string name="allow_plugin_loader">Allow Games to Change Plugin Loader State</string>
    <string name="allow_plugin_loader_description">Allows homebrew apps to enable the plugin loader even when it is disabled.</string>

    <!-- Camera settings strings -->
    <string name="inner_camera">Inner Camera</string>
    <string name="outer_left_camera">Outer Left Camera</string>
    <string name="outer_right_camera">Outer Right Camera</string>
    <string name="image_source">Camera Image Source</string>
    <string name="image_source_description">Sets the image source of the virtual camera. You can use an image file, or a device camera when supported.</string>
    <string name="camera_device">Camera</string>
    <string name="camera_device_description">If the \"Image Source\" setting is set to \"Device Camera\", this sets the physical camera to use.</string>
    <string name="camera_facing_front">Front</string>
    <string name="camera_facing_back">Back</string>
    <string name="camera_facing_external">External</string>
    <string name="image_flip">Flip</string>

    <!-- Graphics settings strings -->
    <string name="renderer">Renderer</string>
    <string name="graphics_api">Graphics API</string>
    <string name="spirv_shader_gen">Enable SPIR-V shader generation</string>
    <string name="spirv_shader_gen_description">Emits the fragment shader used to emulate PICA using SPIR-V instead of GLSL</string>
    <string name="async_shaders">Enable asynchronous shader compilation</string>
    <string name="async_shaders_description">Compiles shaders in the background to reduce stuttering during gameplay. When enabled expect temporary graphical glitches</string>
    <string name="renderer_debug">Debug Renderer</string>
    <string name="renderer_debug_description">Log additional graphics related debug information. When enabled, game performance will be significantly reduced.</string>
    <string name="vsync">Enable V-Sync</string>
    <string name="vsync_description">Synchronizes the game frame rate to the refresh rate of your device.</string>
    <string name="linear_filtering">Linear Filtering</string>
    <string name="linear_filtering_description">Enables linear filtering, which causes game visuals to appear smoother.</string>
    <string name="texture_filter_name">Texture Filter</string>
    <string name="texture_filter_description">Enhances the visuals of games by applying a filter to textures. The supported filters are Anime4K Ultrafast, Bicubic, ScaleForce, and xBRZ freescale.</string>
    <string name="hw_shaders">Enable Hardware Shader</string>
    <string name="hw_shaders_description">Uses hardware to emulate 3DS shaders. When enabled, game performance will be significantly improved.</string>
    <string name="shaders_accurate_mul">Accurate Multiplication</string>
    <string name="shaders_accurate_mul_description">Uses more accurate multiplication in hardware shaders, which may fix some graphical bugs. When enabled, performance will be reduced.</string>
    <string name="asynchronous_gpu">Enable asynchronous GPU emulation</string>
    <string name="asynchronous_gpu_description">Uses a separate thread to emulate the GPU asynchronously. When enabled, performance will be improved.</string>
    <string name="frame_limit_enable">Limit Speed</string>
    <string name="frame_limit_enable_description">When enabled, emulation speed will be limited to a specified percentage of normal speed.</string>
    <string name="frame_limit_slider">Limit Speed Percent</string>
    <string name="frame_limit_slider_description">Specifies the percentage to limit emulation speed. With the default of 100% emulation will be limited to normal speed. Values higher or lower will increase or decrease the speed limit.</string>
    <string name="internal_resolution">Internal Resolution</string>
    <string name="internal_resolution_description">Specifies the resolution used to render at. A high resolution will improve visual quality a lot but is also quite heavy on performance and might cause glitches in certain games.</string>
    <string name="internal_resolution_setting_1x">Native (400x240)</string>
    <string name="internal_resolution_setting_2x">2x Native (800x480)</string>
    <string name="internal_resolution_setting_3x">3x Native (1200x720)</string>
    <string name="internal_resolution_setting_4x">4x Native (1600x960)</string>
    <string name="internal_resolution_setting_5x">5x Native (2000x1200)</string>
    <string name="internal_resolution_setting_6x">6x Native (2400x1440)</string>
    <string name="internal_resolution_setting_7x">7x Native (2800x1680)</string>
    <string name="internal_resolution_setting_8x">8x Native (3200x1920)</string>
    <string name="internal_resolution_setting_9x">9x Native (3600x2160)</string>
    <string name="internal_resolution_setting_10x">10x Native (4000x2400)</string>
    <string name="performance_warning">Turning off this setting will significantly reduce emulation performance! For the best experience, it is recommended that you leave this setting enabled.</string>
    <string name="debug_warning">Warning: Modifying these settings will slow emulation</string>
    <string name="stereoscopy">Stereoscopy</string>
    <string name="render3d">Stereoscopic 3D Mode</string>
    <string name="factor3d">Depth</string>
    <string name="factor3d_description">Specifies the value of the 3D slider. This should be set to higher than 0% when Stereoscopic 3D is enabled.</string>
    <string name="cardboard_vr">Cardboard VR</string>
    <string name="cardboard_screen_size">Cardboard Screen Size</string>
    <string name="cardboard_screen_size_description">Scales the screen to a percentage of its original size.</string>
    <string name="cardboard_x_shift">Horizontal Shift</string>
    <string name="cardboard_x_shift_description">Specifies the percentage of empty space to shift the screens horizontally. Positive values move the two eyes closer to the middle, while negative values move them away.</string>
    <string name="cardboard_y_shift">Vertical Shift</string>
    <string name="cardboard_y_shift_description">Specifies the percentage of empty space to shift the screens vertically. Positive values move the two eyes towards the bottom, while negative values move them towards the top.</string>
    <string name="use_shader_jit">Shader JIT</string>
    <string name="use_disk_shader_cache">Disk Shader Cache</string>
    <string name="use_disk_shader_cache_description">Reduce stuttering by storing and loading generated shaders to disk. It cannot be used without Enabling Hardware Shader.</string>
    <string name="adreno_gpu_boost">Adreno GPU Boost (Experimental)</string>
    <string name="adreno_gpu_boost_description">Increases graphics throughput on supported devices, improving performance. Use of this setting can increase power usage and temperature. May cause stability issues on certain devices.</string>
    <string name="utility">Utility</string>
    <string name="dump_textures">Dump Textures</string>
    <string name="dump_textures_description">Textures are dumped to dump/textures/[Title ID]/.</string>
    <string name="custom_textures">Custom Textures</string>
    <string name="custom_textures_description">Textures are loaded from load/textures/[Title ID]/.</string>
    <string name="preload_textures">Preload Custom Textures</string>
    <string name="preload_textures_description">Loads all custom textures into memory. This feature can use a lot of memory.</string>
    <string name="async_custom_loading">Async Custom Texture Loading</string>
    <string name="async_custom_loading_description">Load custom textures asynchronously with background threads to reduce loading stutter.</string>

    <!-- Audio settings strings -->
    <string name="audio_volume">Volume</string>
    <string name="audio_stretch">Audio Stretching</string>
    <string name="audio_stretch_description">Stretches audio to reduce stuttering. When enabled, increases audio latency and slightly reduces performance.</string>
    <string name="realtime_audio">Enable realtime audio</string>
    <string name="realtime_audio_description">Scales audio playback speed to account for drops in emulation framerate. This means that audio will play at full speed even while the game framerate is low. May cause audio desync issues.</string>
    <string name="audio_input_type">Audio Input Device</string>
    <string name="sound_output_mode">Sound Output Mode</string>

    <!-- Miscellaneous -->
    <string name="clear">Clear</string>
    <string name="slider_default">Default</string>
    <string name="ini_saved">Saved settings</string>
    <string name="gameid_saved">Saved settings for %1$s</string>
    <string name="error_saving">Error saving %1$s.ini: %2$s</string>
    <string name="loading">Loading…</string>
    <string name="next">Next</string>
    <string name="back">Back</string>
    <string name="learn_more">Learn More</string>
    <string name="close">Close</string>
    <string name="reset_to_default">Reset to Default</string>
    <string name="redump_games"><![CDATA[Please follow the guides to redump your <a href="https://web.archive.org/web/20240304210021/https://citra-emu.org/wiki/dumping-game-cartridges/">game cartidges</a> or <a href="https://web.archive.org/web/20240304210011/https://citra-emu.org/wiki/dumping-installed-titles/">installed titles</a>.]]></string>
    <string name="option_default">Default</string>
    <string name="none">None</string>
    <string name="auto">Auto</string>
    <string name="off">Off</string>
    <string name="install">Install</string>
    <string name="delete">Delete</string>
    <string name="reset_all_settings">Reset All Settings?</string>
    <string name="reset_all_settings_description">All advanced settings will be reset to their default configuration. This can not be undone.</string>
    <string name="settings_reset">Settings reset</string>
    <string name="select_rtc_date">Select RTC date</string>
    <string name="select_rtc_time">Select RTC time</string>
    <string name="reset_setting_confirmation">Do you want to reset this setting back to its default value?</string>
    <string name="setting_not_editable">You can\'t edit this now</string>
    <string name="setting_not_editable_description">This option can\'t be changed while a game is running.</string>
    <string name="auto_select">Auto-Select</string>

    <!-- Add Directory Screen-->
    <string name="select_game_folder">Select Game Folder</string>

    <!-- Game Properties -->
    <string name="properties">Properties</string>
    <string name="properties_not_loaded">The game properties could not be loaded.</string>

    <!-- Preferences Screen -->
    <string name="preferences_settings">Settings</string>
    <string name="preferences_general">General</string>
    <string name="preferences_system">System</string>
    <string name="preferences_camera">Camera</string>
    <string name="preferences_controls">Gamepad</string>
    <string name="preferences_graphics">Graphics</string>
    <string name="preferences_audio">Audio</string>
    <string name="preferences_debug">Debug</string>
    <string name="preferences_theme">Theme and Color</string>
    <string name="preferences_layout">Layout</string>
    <!-- ROM loading errors -->
    <string name="loader_error_encrypted">Your ROM is Encrypted</string>
    <string name="loader_error_invalid_format">Invalid ROM format</string>
    <string name="loader_error_file_not_found">ROM file does not exist</string>
    <string name="no_game_present">No bootable game present!</string>

    <!-- Emulation Menu -->
    <string name="emulation_menu_help">Press Back to access the menu.</string>
    <string name="emulation_save_state">Save State</string>
    <string name="emulation_load_state">Load State</string>
    <string name="emulation_empty_state_slot">Slot %1$d</string>
    <string name="emulation_occupied_state_slot">Slot %1$d - %2$tF %2$tR</string>
    <string name="emulation_show_fps">Show FPS</string>
    <string name="emulation_haptic_feedback">Haptic Feedback</string>
    <string name="emulation_overlay_options">Overlay Options</string>
    <string name="emulation_configure_controls">Configure Controls</string>
    <string name="emulation_edit_layout">Edit Layout</string>
    <string name="emulation_done">Done</string>
    <string name="emulation_toggle_controls">Toggle Controls</string>
    <string name="emulation_control_scale">Adjust Scale</string>
    <string name="emulation_control_scale_global">Global Scale</string>
    <string name="emulation_control_scale_reset_all">Reset All</string>
    <string name="emulation_control_opacity">Adjust Opacity</string>
    <string name="emulation_control_joystick_rel_center">Relative Stick Center</string>
    <string name="emulation_control_dpad_slide_enable">D-Pad Sliding</string>
    <string name="emulation_open_settings">Open Settings</string>
    <string name="emulation_open_cheats">Open Cheats</string>
    <string name="emulation_switch_screen_layout">Landscape Screen Layout</string>
    <string name="emulation_switch_portrait_layout">Portrait Screen Layout</string>
    <string name="emulation_screen_layout_landscape">Default</string>
    <string name="emulation_screen_layout_portrait">Portrait</string>
    <string name="emulation_screen_layout_single">Single Screen</string>
    <string name="emulation_screen_layout_sidebyside">Side by Side Screens</string>
    <string name="emulation_screen_layout_hybrid">Hybrid Screens</string>
    <string name="emulation_portrait_layout_top_full">Default</string>
    <string name="emulation_screen_layout_custom">Custom Layout</string>
    <string name="emulation_adjust_custom_layout">Adjust Custom Layout in Settings</string>
    <string name="emulation_landscape_custom_layout">Landscape Custom Layout</string>
    <string name="emulation_portrait_custom_layout">Portrait Custom Layout</string>
    <string name="emulation_layout_top_x">Top Screen X-Position</string>
    <string name="emulation_layout_top_y">Top Screen Y-Position</string>
    <string name="emulation_layout_top_width">Top Screen Width</string>
    <string name="emulation_layout_top_height">Top Screen Height</string>
    <string name="emulation_layout_bottom_x">Bottom Screen X-Position</string>
    <string name="emulation_layout_bottom_y">Bottom Screen Y-Position</string>
    <string name="emulation_layout_bottom_width">Bottom Screen Width</string>
    <string name="emulation_layout_bottom_height">Bottom Screen Height</string>
    <string name="emulation_cycle_landscape_layouts">Cycle Layouts</string>
    <string name="emulation_swap_screens">Swap Screens</string>
    <string name="emulation_touch_overlay_reset">Reset Overlay</string>
    <string name="emulation_show_overlay">Show Overlay</string>
    <string name="emulation_close_game">Close Game</string>
    <string name="emulation_toggle_pause">Toggle Pause</string>
    <string name="emulation_close_game_message">Are you sure that you would like to close the current game?</string>
    <string name="menu_emulation_amiibo">Amiibo</string>
    <string name="menu_emulation_amiibo_load">Load</string>
    <string name="menu_emulation_amiibo_remove">Remove</string>
    <string name="select_amiibo">Select Amiibo File</string>
    <string name="amiibo_load_error">Error Loading Amiibo</string>
    <string name="amiibo_load_error_message">While loading the specified Amiibo file, an error occurred. Please check that the file is correct.</string>
    <string name="pause_emulation">Pause Emulation</string>
    <string name="resume_emulation">Resume Emulation</string>
    <string name="lock_drawer">Lock Drawer</string>
    <string name="unlock_drawer">Unlock Drawer</string>

    <string name="write_permission_needed">You need to allow write access to external storage for the emulator to work</string>
    <string name="load_settings">Loading Settings…</string>

    <string name="external_storage_not_mounted">The external storage needs to be available in order to use Lime3DS</string>

    <string name="select_dir">Select This Directory</string>
    <string name="empty_gamelist">No files were found or no game directory has been selected yet.</string>

    <string name="do_not_show_this_again">Do not show this again</string>
    <string name="searching_directory">Searching directory: %s</string>
    <string name="move_data">Move Data</string>
    <string name="moving_data">Moving Data…</string>
    <string name="copy_file_name">Copy file: %s</string>
    <string name="copy_complete">Copy Complete</string>
    <string name="savestates">Save States</string>
    <string name="savestate_warning_message">Warning: Savestates are NOT a replacement for in-game saves, and are not meant to be reliable.\n\nUse at your own risk!</string>

    <!-- Software Keyboard -->
    <string name="software_keyboard">Software Keyboard</string>
    <string name="i_forgot">I Forgot</string>
    <string name="fixed_length_required">Text length is not correct (should be %d characters)</string>
    <string name="max_length_exceeded">Text is too long (should be no more than %d characters)</string>
    <string name="blank_input_not_allowed">Blank input is not allowed</string>
    <string name="empty_input_not_allowed">Empty input is not allowed</string>
    <string name="invalid_input">Invalid input</string>

    <!-- Mii Selector -->
    <string name="mii_selector">Mii Selector</string>
    <string name="standard_mii">Standard Mii</string>

    <!-- Camera -->
    <string name="camera_select_image">Select Image</string>
    <string name="camera">Camera</string>
    <string name="camera_permission_needed">Lime3DS needs to access your camera to emulate the 3DS\'s cameras.\n\nAlternatively, you can also set \"Image Source\" to \"Still Image\" in Camera Settings.</string>

    <!-- Microphone -->
    <string name="microphone">Microphone</string>
    <string name="microphone_permission_needed">Lime3DS needs to access your microphone to emulate the 3DS\'s microphone.\n\nAlternatively, you can also change \"Audio Input Device\" in Audio Settings.</string>

    <!-- Core Errors -->
    <string name="abort_button">Abort</string>
    <string name="continue_button">Continue</string>
    <string name="system_archive_not_found">System Archive Not Found</string>
    <string name="system_archive_not_found_message">%s is missing. Please dump your system archives.\nContinuing emulation may result in crashes and bugs.</string>
    <string name="cia_file_not_found">Installation Failed. CIA file not found.</string>
    <string name="system_archive_general">A system archive</string>
    <string name="save_load_error">Save/Load Error</string>
    <string name="fatal_error">Fatal Error</string>
    <string name="fatal_error_message">A fatal error occurred. Check the log for details.\nContinuing emulation may result in crashes and bugs.</string>

    <!-- Disk shader cache -->
    <string name="preparing_shaders">Preparing Shaders</string>
    <string name="building_shaders">Building Shaders</string>

    <!-- Cheats -->
    <string name="cheats">Cheats</string>
    <string name="cheats_add">Add Cheat</string>
    <string name="cheats_name">Name</string>
    <string name="cheats_notes">Notes</string>
    <string name="cheats_code">Code</string>
    <string name="cheats_edit">Edit</string>
    <string name="cheats_delete">Delete</string>
    <string name="cheats_delete_confirmation">Are you sure you want to delete \"%1$s\"?</string>
    <string name="cheats_error_no_name">Name can\'t be empty</string>
    <string name="cheats_error_no_code_lines">Code can\'t be empty</string>
    <string name="cheats_error_on_line">Error on line %1$d</string>

    <!-- CIA Install -->
    <plurals name="cia_install_toast">
        <item quantity="one">Installing %d file. See notification for more details.</item>
        <item quantity="other">Installing %d files. See notification for more details.</item>
    </plurals>
    <string name="cia_install_notification_channel_name" translatable="false">Lime3DS CIA Install</string>
    <string name="cia_install_notification_channel_id" translatable="false">lime-cia</string>
    <string name="cia_install_notification_channel_description">Lime3DS notifications during CIA Install</string>
    <string name="cia_install_notification_title">Installing CIA</string>
    <string name="cia_install_notification_installing">Installing %s (%d/%d)</string>
    <string name="cia_install_notification_success_title">Successfully installed CIA</string>
    <string name="cia_install_notification_error_title">Failed to install CIA</string>
    <string name="cia_install_success">\"%s\" has been installed successfully</string>
    <string name="cia_install_error_aborted">The installation of \"%s\" was aborted.\n Please see the log for more details</string>
    <string name="cia_install_error_invalid">\"%s\" is not a valid CIA</string>
    <string name="cia_install_error_encrypted">\"%s\" must be decrypted before being used with Lime3DS.\n A real 3DS is required</string>
    <string name="cia_install_error_unknown">An unknown error occurred while installing \"%s\".\n Please see the log for more details</string>

    <!-- Memory Sizes -->
    <string name="memory_formatted">%1$s %2$s</string>
    <string name="memory_byte">Byte</string>
    <string name="memory_byte_shorthand">B</string>
    <string name="memory_kilobyte">KB</string>
    <string name="memory_megabyte">MB</string>
    <string name="memory_gigabyte">GB</string>
    <string name="memory_terabyte">TB</string>
    <string name="memory_petabyte">PB</string>
    <string name="memory_exabyte">EB</string>

    <!-- Theme Modes -->
    <string name="change_theme_mode">Change Theme Mode</string>
    <string name="theme_mode_follow_system">Follow System</string>
    <string name="theme_mode_light">Light</string>
    <string name="theme_mode_dark">Dark</string>
    <string name="material_you">Material You</string>
    <string name="material_you_description">Use system colors across the app</string>

    <!-- Black backgrounds theme -->
    <string name="use_black_backgrounds">Black Backgrounds</string>
    <string name="use_black_backgrounds_description">When using the dark theme, apply black backgrounds.</string>

    <!-- Clock types -->
    <string name="device_clock">Device Clock</string>
    <string name="simulated_clock">Simulated Clock</string>

    <!-- Region names -->
    <string name="system_region_jpn">JPN</string>
    <string name="system_region_usa">USA</string>
    <string name="system_region_eur">EUR</string>
    <string name="system_region_aus">AUS</string>
    <string name="system_region_chn">CHN</string>
    <string name="system_region_kor">KOR</string>
    <string name="system_region_twn">TWN</string>

    <!-- Language names -->
    <string name="language_japanese">Japanese (日本語)</string>
    <string name="language_english">English</string>
    <string name="language_french">French (Français)</string>
    <string name="language_german">German (Deutsch)</string>
    <string name="language_italian">Italian (Italiano)</string>
    <string name="language_spanish">Spanish (Español)</string>
    <string name="language_simplified_chinese">Simplified Chinese (简体中文)</string>
    <string name="language_korean">Korean (한국어)</string>
    <string name="language_dutch">Dutch (Nederlands)</string>
    <string name="language_portuguese">Portuguese (Português)</string>
    <string name="language_russian">Russian (Русский)</string>
    <string name="language_traditional_chinese">Traditional Chinese (正體中文)</string>

    <!-- Camera image sources -->
    <string name="blank">Blank</string>
    <string name="still_image">Still Image</string>
    <string name="device_camera">Device Camera</string>

    <!-- Camera device names -->
    <string name="any_front_camera">Any Front Camera</string>
    <string name="any_back_camera">Any Back Camera</string>

    <!-- Camera flip names -->
    <string name="horizontal">Horizontal</string>
    <string name="vertical">Vertical</string>
    <string name="reverse">Reverse</string>

    <!-- Audio input types -->
    <string name="static_noise">Static Noise</string>
    <string name="real_cubeb">Real Device (cubeb)</string>
    <string name="real_openal">Real Device (OpenAL)</string>

    <!-- Render 3D modes -->
    <string name="side_by_side">Side by Side</string>
    <string name="anaglyph">Anaglyph</string>
    <string name="interlaced">Interlaced</string>
    <string name="reverse_interlaced">Reverse Interlaced</string>

    <!-- Graphics API names -->
    <string name="opengles">OpenGLES</string>
    <string name="vulkan">Vulkan</string>

    <!-- Texture filter names -->
    <string name="anime4k">Anime4K</string>
    <string name="bicubic">Bicubic</string>
    <string name="nearest_neighbor">Nearest Neighbor</string>
    <string name="scaleforce">ScaleForce</string>
    <string name="xbrz">xBRZ</string>
    <string name="mmpx">MMPX</string>

    <!-- Sound output modes -->
    <string name="mono">Mono</string>
    <string name="stereo">Stereo</string>
    <string name="surround">Surround</string>

    <!-- Countries -->
    <string name="japan">Japan</string>
    <string name="anguilla">Anguilla</string>
    <string name="antigua_and_barbuda">Antigua and Barbuda</string>
    <string name="argentina">Argentina</string>
    <string name="aruba">Aruba</string>
    <string name="bahamas">Bahamas</string>
    <string name="barbados">Barbados</string>
    <string name="belize">Belize</string>
    <string name="bolivia">Bolivia</string>
    <string name="brazil">Brazil</string>
    <string name="british_virgin_islands">British Virgin Islands</string>
    <string name="canada">Canada</string>
    <string name="cayman_islands">Cayman Islands</string>
    <string name="chile">Chile</string>
    <string name="colombia">Colombia</string>
    <string name="costa_rica">Costa Rica</string>
    <string name="dominica">Dominica</string>
    <string name="dominican_republic">Dominican Republic</string>
    <string name="ecuador">Ecuador</string>
    <string name="el_salvador">El Salvador</string>
    <string name="french_guiana">French Guiana</string>
    <string name="grenada">Grenada</string>
    <string name="guadeloupe">Guadeloupe</string>
    <string name="guatemala">Guatemala</string>
    <string name="guyana">Guyana</string>
    <string name="haiti">Haiti</string>
    <string name="honduras">Honduras</string>
    <string name="jamaica">Jamaica</string>
    <string name="matinique">Martinique</string>
    <string name="mexico">Mexico</string>
    <string name="monsterrat">Montserrat</string>
    <string name="netherlands_antilles">Netherlands Antilles</string>
    <string name="nicaragua">Nicaragua</string>
    <string name="panama">Panama</string>
    <string name="paraguay">Paraguay</string>
    <string name="peru">Peru</string>
    <string name="saint_kittis_and_nevis">Saint Kitts and Nevis</string>
    <string name="saint_lucia">Saint Lucia</string>
    <string name="saint_vincent_and_the_grenadines">Saint Vincent and the Grenadines</string>
    <string name="suriname">Suriname</string>
    <string name="trinidad_and_tobago">Trinidad and Tobago</string>
    <string name="turks_and_caicos_islands">Turks and Caicos Islands</string>
    <string name="united_states">United States</string>
    <string name="uruguay">Uruguay</string>
    <string name="us_virgin_islands">US Virgin Islands</string>
    <string name="venezuela">Venezuela</string>
    <string name="albania">Albania</string>
    <string name="australia">Australia</string>
    <string name="austria">Austria</string>
    <string name="belgium">Belgium</string>
    <string name="bosnia_and_herzegovnia">Bosnia and Herzegovina</string>
    <string name="botswana">Botswana</string>
    <string name="bulgaria">Bulgaria</string>
    <string name="croatia">Croatia</string>
    <string name="cyprus">Cyprus</string>
    <string name="czech_republic">Czech Republic</string>
    <string name="denmark">Denmark</string>
    <string name="estonia">Estonia</string>
    <string name="finland">Finland</string>
    <string name="france">France</string>
    <string name="germany">Germany</string>
    <string name="greece">Greece</string>
    <string name="hungary">Hungary</string>
    <string name="iceland">Iceland</string>
    <string name="ireland">Ireland</string>
    <string name="italy">Italy</string>
    <string name="latvia">Latvia</string>
    <string name="lesotho">Lesotho</string>
    <string name="liechtenstein">Liechtenstein</string>
    <string name="lithuania">Lithuania</string>
    <string name="luxembourg">Luxembourg</string>
    <string name="macedonia">Macedonia</string>
    <string name="malta">Malta</string>
    <string name="montenegro">Montenegro</string>
    <string name="mozambique">Mozambique</string>
    <string name="namibia">Namibia</string>
    <string name="netherlands">Netherlands</string>
    <string name="new_zealand">New Zealand</string>
    <string name="norway">Norway</string>
    <string name="poland">Poland</string>
    <string name="portugal">Portugal</string>
    <string name="romania">Romania</string>
    <string name="russia">Russia</string>
    <string name="serbia">Serbia</string>
    <string name="slovakia">Slovakia</string>
    <string name="slovenia">Slovenia</string>
    <string name="south_africa">South Africa</string>
    <string name="spain">Spain</string>
    <string name="swaziland">Swaziland</string>
    <string name="sweden">Sweden</string>
    <string name="switzerland">Switzerland</string>
    <string name="turkey">Turkey</string>
    <string name="united_kingdom">United Kingdom</string>
    <string name="zambia">Zambia</string>
    <string name="zimbabwe">Zimbabwe</string>
    <string name="azerbaijan">Azerbaijan</string>
    <string name="mauritania">Mauritania</string>
    <string name="mali">Mali</string>
    <string name="niger">Niger</string>
    <string name="chad">Chad</string>
    <string name="sudan">Sudan</string>
    <string name="eritrea">Eritrea</string>
    <string name="djibouti">Djibouti</string>
    <string name="somalia">Somalia</string>
    <string name="andorra">Andorra</string>
    <string name="gibraltar">Gibraltar</string>
    <string name="guernsey">Guernsey</string>
    <string name="isle_of_man">Isle of Man</string>
    <string name="jersey">Jersey</string>
    <string name="monaco">Monaco</string>
    <string name="taiwan">Taiwan</string>
    <string name="south_korea">South Korea</string>
    <string name="hong_kong">Hong Kong</string>
    <string name="macau">Macau</string>
    <string name="indonesia">Indonesia</string>
    <string name="singapore">Singapore</string>
    <string name="thailand">Thailand</string>
    <string name="philippines">Philippines</string>
    <string name="malaysia">Malaysia</string>
    <string name="china">China</string>
    <string name="united_arab_emirates">United Arab Emirates</string>
    <string name="india">India</string>
    <string name="egypt">Egypt</string>
    <string name="oman">Oman</string>
    <string name="qatar">Qatar</string>
    <string name="kuwait">Kuwait</string>
    <string name="saudi_arabia">Saudi Arabia</string>
    <string name="syria">Syria</string>
    <string name="bahrain">Bahrain</string>
    <string name="jordan">Jordan</string>
    <string name="san_marino">San Marino</string>
    <string name="vatican_city">Vatican City</string>
    <string name="bermuda">Bermuda</string>

    <!-- Months -->
    <string name="january">January</string>
    <string name="february">February</string>
    <string name="march">March</string>
    <string name="april">April</string>
    <string name="may">May</string>
    <string name="june">June</string>
    <string name="july">July</string>
    <string name="august">August</string>
    <string name="september">September</string>
    <string name="october">October</string>
    <string name="november">November</string>
    <string name="december">December</string>

    <!-- Artic base -->
    <string name="artic_server_comm_error">Failed to communicate with the Artic Base server. Emulation will stop.</string>
    <string name="artic_base">Artic Base</string>
    <string name="artic_base_connect_description">Connect to a real console that is running an Artic Base server</string>
    <string name="artic_base_connect">Connect to Artic Base</string>
    <string name="artic_base_enter_address">Enter Artic Base server address</string>
<<<<<<< HEAD
    <!-- TODO: Remove or change this placeholder text -->
    <string name="hello_blank_fragment">Hello blank fragment</string>
=======
    <string name="miscellaneous">Miscellaneous</string>
    <string name="use_artic_base_controller">Use Artic Controller when connected to Artic Base Server</string>
    <string name="use_artic_base_controller_desc">Use the controls provided by Artic Base Server when connected to it instead of the configured input device.</string>
>>>>>>> 9f7cb41a

</resources><|MERGE_RESOLUTION|>--- conflicted
+++ resolved
@@ -728,13 +728,8 @@
     <string name="artic_base_connect_description">Connect to a real console that is running an Artic Base server</string>
     <string name="artic_base_connect">Connect to Artic Base</string>
     <string name="artic_base_enter_address">Enter Artic Base server address</string>
-<<<<<<< HEAD
-    <!-- TODO: Remove or change this placeholder text -->
-    <string name="hello_blank_fragment">Hello blank fragment</string>
-=======
     <string name="miscellaneous">Miscellaneous</string>
     <string name="use_artic_base_controller">Use Artic Controller when connected to Artic Base Server</string>
     <string name="use_artic_base_controller_desc">Use the controls provided by Artic Base Server when connected to it instead of the configured input device.</string>
->>>>>>> 9f7cb41a
 
 </resources>