// Copyright Citra Emulator Project / Azahar Emulator Project
// Licensed under GPLv2 or any later version
// Refer to the license.txt file included.

package org.citra.citra_emu.features.settings.model

enum class IntSetting(
    override val key: String,
    override val section: String,
    override val defaultValue: Int
) : AbstractIntSetting {
    FRAME_LIMIT("frame_limit", Settings.SECTION_RENDERER, 100),
    EMULATED_REGION("region_value", Settings.SECTION_SYSTEM, -1),
    INIT_CLOCK("init_clock", Settings.SECTION_SYSTEM, 0),
    CAMERA_INNER_FLIP("camera_inner_flip", Settings.SECTION_CAMERA, 0),
    CAMERA_OUTER_LEFT_FLIP("camera_outer_left_flip", Settings.SECTION_CAMERA, 0),
    CAMERA_OUTER_RIGHT_FLIP("camera_outer_right_flip", Settings.SECTION_CAMERA, 0),
    GRAPHICS_API("graphics_api", Settings.SECTION_RENDERER, 1),
    RESOLUTION_FACTOR("resolution_factor", Settings.SECTION_RENDERER, 1),
    STEREOSCOPIC_3D_MODE("render_3d", Settings.SECTION_RENDERER, 0),
    STEREOSCOPIC_3D_DEPTH("factor_3d", Settings.SECTION_RENDERER, 0),
    STEPS_PER_HOUR("steps_per_hour", Settings.SECTION_SYSTEM, 0),
    CARDBOARD_SCREEN_SIZE("cardboard_screen_size", Settings.SECTION_LAYOUT, 85),
    CARDBOARD_X_SHIFT("cardboard_x_shift", Settings.SECTION_LAYOUT, 0),
    CARDBOARD_Y_SHIFT("cardboard_y_shift", Settings.SECTION_LAYOUT, 0),
    SCREEN_LAYOUT("layout_option", Settings.SECTION_LAYOUT, 0),
    SMALL_SCREEN_POSITION("small_screen_position",Settings.SECTION_LAYOUT,0),
    LANDSCAPE_TOP_X("custom_top_x",Settings.SECTION_LAYOUT,0),
    LANDSCAPE_TOP_Y("custom_top_y",Settings.SECTION_LAYOUT,0),
    LANDSCAPE_TOP_WIDTH("custom_top_width",Settings.SECTION_LAYOUT,800),
    LANDSCAPE_TOP_HEIGHT("custom_top_height",Settings.SECTION_LAYOUT,480),
    LANDSCAPE_BOTTOM_X("custom_bottom_x",Settings.SECTION_LAYOUT,80),
    LANDSCAPE_BOTTOM_Y("custom_bottom_y",Settings.SECTION_LAYOUT,480),
    LANDSCAPE_BOTTOM_WIDTH("custom_bottom_width",Settings.SECTION_LAYOUT,640),
    LANDSCAPE_BOTTOM_HEIGHT("custom_bottom_height",Settings.SECTION_LAYOUT,480),
    SCREEN_GAP("screen_gap",Settings.SECTION_LAYOUT,0),
    PORTRAIT_SCREEN_LAYOUT("portrait_layout_option",Settings.SECTION_LAYOUT,0),
    PORTRAIT_TOP_X("custom_portrait_top_x",Settings.SECTION_LAYOUT,0),
    PORTRAIT_TOP_Y("custom_portrait_top_y",Settings.SECTION_LAYOUT,0),
    PORTRAIT_TOP_WIDTH("custom_portrait_top_width",Settings.SECTION_LAYOUT,800),
    PORTRAIT_TOP_HEIGHT("custom_portrait_top_height",Settings.SECTION_LAYOUT,480),
    PORTRAIT_BOTTOM_X("custom_portrait_bottom_x",Settings.SECTION_LAYOUT,80),
    PORTRAIT_BOTTOM_Y("custom_portrait_bottom_y",Settings.SECTION_LAYOUT,480),
    PORTRAIT_BOTTOM_WIDTH("custom_portrait_bottom_width",Settings.SECTION_LAYOUT,640),
    PORTRAIT_BOTTOM_HEIGHT("custom_portrait_bottom_height",Settings.SECTION_LAYOUT,480),
    AUDIO_INPUT_TYPE("input_type", Settings.SECTION_AUDIO, 0),
    NEW_3DS("is_new_3ds", Settings.SECTION_SYSTEM, 1),
    LLE_APPLETS("lle_applets", Settings.SECTION_SYSTEM, 1),
    CPU_CLOCK_SPEED("cpu_clock_percentage", Settings.SECTION_CORE, 100),
    LINEAR_FILTERING("filter_mode", Settings.SECTION_RENDERER, 1),
    SHADERS_ACCURATE_MUL("shaders_accurate_mul", Settings.SECTION_RENDERER, 0),
    DISK_SHADER_CACHE("use_disk_shader_cache", Settings.SECTION_RENDERER, 1),
    DUMP_TEXTURES("dump_textures", Settings.SECTION_UTILITY, 0),
    CUSTOM_TEXTURES("custom_textures", Settings.SECTION_UTILITY, 0),
    ASYNC_CUSTOM_LOADING("async_custom_loading", Settings.SECTION_UTILITY, 1),
    PRELOAD_TEXTURES("preload_textures", Settings.SECTION_UTILITY, 0),
    ENABLE_AUDIO_STRETCHING("enable_audio_stretching", Settings.SECTION_AUDIO, 1),
    ENABLE_REALTIME_AUDIO("enable_realtime_audio", Settings.SECTION_AUDIO, 0),
    CPU_JIT("use_cpu_jit", Settings.SECTION_CORE, 1),
    HW_SHADER("use_hw_shader", Settings.SECTION_RENDERER, 1),
    VSYNC("use_vsync_new", Settings.SECTION_RENDERER, 1),
    DEBUG_RENDERER("renderer_debug", Settings.SECTION_DEBUG, 0),
    TEXTURE_FILTER("texture_filter", Settings.SECTION_RENDERER, 0),
    TEXTURE_SAMPLING("texture_sampling", Settings.SECTION_RENDERER, 0),
    USE_FRAME_LIMIT("use_frame_limit", Settings.SECTION_RENDERER, 1),
    DELAY_RENDER_THREAD_US("delay_game_render_thread_us", Settings.SECTION_RENDERER, 0),
    USE_ARTIC_BASE_CONTROLLER("use_artic_base_controller", Settings.SECTION_CONTROLS, 0),
    ORIENTATION_OPTION("screen_orientation", Settings.SECTION_LAYOUT, 2),
    DISABLE_RIGHT_EYE_RENDER("disable_right_eye_render", Settings.SECTION_RENDERER, 0),
<<<<<<< HEAD
    TURBO_SPEED("turbo_speed", Settings.SECTION_CORE, 200),
    PERF_OVERLAY_POSITION("perf_overlay_position", Settings.SECTION_LAYOUT, 0);
=======
    TURBO_LIMIT("turbo_limit", Settings.SECTION_CORE, 200);
>>>>>>> e946e38c

    override var int: Int = defaultValue

    override val valueAsString: String
        get() = int.toString()

    override val isRuntimeEditable: Boolean
        get() {
            for (setting in NOT_RUNTIME_EDITABLE) {
                if (setting == this) {
                    return false
                }
            }
            return true
        }

    companion object {
        private val NOT_RUNTIME_EDITABLE = listOf(
            EMULATED_REGION,
            INIT_CLOCK,
            NEW_3DS,
            LLE_APPLETS,
            GRAPHICS_API,
            VSYNC,
            DEBUG_RENDERER,
            CPU_JIT,
            ASYNC_CUSTOM_LOADING,
            AUDIO_INPUT_TYPE,
            USE_ARTIC_BASE_CONTROLLER,
            SHADERS_ACCURATE_MUL
        )

        fun from(key: String): IntSetting? = IntSetting.values().firstOrNull { it.key == key }

        fun clear() = IntSetting.values().forEach { it.int = it.defaultValue }
    }
}<|MERGE_RESOLUTION|>--- conflicted
+++ resolved
@@ -67,12 +67,8 @@
     USE_ARTIC_BASE_CONTROLLER("use_artic_base_controller", Settings.SECTION_CONTROLS, 0),
     ORIENTATION_OPTION("screen_orientation", Settings.SECTION_LAYOUT, 2),
     DISABLE_RIGHT_EYE_RENDER("disable_right_eye_render", Settings.SECTION_RENDERER, 0),
-<<<<<<< HEAD
-    TURBO_SPEED("turbo_speed", Settings.SECTION_CORE, 200),
+    TURBO_LIMIT("turbo_limit", Settings.SECTION_CORE, 200),
     PERF_OVERLAY_POSITION("perf_overlay_position", Settings.SECTION_LAYOUT, 0);
-=======
-    TURBO_LIMIT("turbo_limit", Settings.SECTION_CORE, 200);
->>>>>>> e946e38c
 
     override var int: Int = defaultValue
 
