--- conflicted
+++ resolved
@@ -113,10 +113,8 @@
         const val SECTION_CUSTOM_PORTRAIT = "Custom Portrait Layout"
         const val SECTION_PERFORMANCE_OVERLAY = "Performance Overlay"
         const val SECTION_STORAGE = "Storage"
-<<<<<<< HEAD
         const val SECTION_COMBO = "Combo Button"
-=======
->>>>>>> c95b942e
+
 
         const val KEY_BUTTON_A = "button_a"
         const val KEY_BUTTON_B = "button_b"
