// Copyright 2013 Dolphin Emulator Project / 2014 Citra Emulator Project
// Licensed under GPLv2 or any later version
// Refer to the license.txt file included.

#pragma once

#include "common_types.h"
#include <cstdlib>

#ifdef _WIN32
#define SLEEP(x) Sleep(x)
#else
#include <unistd.h>
#define SLEEP(x) usleep(x*1000)
#endif

template <bool> struct CompileTimeAssert;
template<> struct CompileTimeAssert<true> {};

#define b2(x)   (   (x) | (   (x) >> 1) )
#define b4(x)   ( b2(x) | ( b2(x) >> 2) )
#define b8(x)   ( b4(x) | ( b4(x) >> 4) )
#define b16(x)  ( b8(x) | ( b8(x) >> 8) )
#define b32(x)  (b16(x) | (b16(x) >>16) )
#define ROUND_UP_POW2(x)    (b32(x - 1) + 1)

#define MIN(a, b)   ((a)<(b)?(a):(b))
#define MAX(a, b)   ((a)>(b)?(a):(b))

#define CLAMP(x, min, max)  (((x) > max) ? max : (((x) < min) ? min : (x)))

#define ARRAY_SIZE(a) (sizeof(a) / sizeof(a[0]))

#ifndef _MSC_VER

#include <errno.h>
#ifdef __linux__
#include <byteswap.h>
#elif defined __FreeBSD__
#include <sys/endian.h>
#endif

// go to debugger mode
    #ifdef GEKKO
        #define Crash()
    #elif defined _M_GENERIC
        #define Crash() { exit(1); }
    #else
        #define Crash() {asm ("int $3");}
    #endif
    #define ARRAYSIZE(A) (sizeof(A)/sizeof((A)[0]))
// GCC 4.8 defines all the rotate functions now
// Small issue with GCC's lrotl/lrotr intrinsics is they are still 32bit while we require 64bit
#ifndef _rotl
inline u32 _rotl(u32 x, int shift) {
    shift &= 31;
    if (!shift) return x;
    return (x << shift) | (x >> (32 - shift));
}

inline u32 _rotr(u32 x, int shift) {
    shift &= 31;
    if (!shift) return x;
    return (x >> shift) | (x << (32 - shift));
}
#endif

inline u64 _rotl64(u64 x, unsigned int shift){
    unsigned int n = shift % 64;
    return (x << n) | (x >> (64 - n));
}

inline u64 _rotr64(u64 x, unsigned int shift){
    unsigned int n = shift % 64;
    return (x >> n) | (x << (64 - n));
}

<<<<<<< HEAD
#else // _MSC_VER
=======
#else // WIN32
#include <locale.h>

>>>>>>> 3d14eb28
// Function Cross-Compatibility
    #define strcasecmp _stricmp
    #define strncasecmp _strnicmp
    #define unlink _unlink
    #define snprintf _snprintf
    #define vscprintf _vscprintf

// Locale Cross-Compatibility
    #define locale_t _locale_t
    #define freelocale _free_locale
    #define newlocale(mask, locale, base) _create_locale(mask, locale)

    #define LC_GLOBAL_LOCALE    ((locale_t)-1)
    #define LC_ALL_MASK            LC_ALL
    #define LC_COLLATE_MASK        LC_COLLATE
    #define LC_CTYPE_MASK        LC_CTYPE
    #define LC_MONETARY_MASK    LC_MONETARY
    #define LC_NUMERIC_MASK        LC_NUMERIC
    #define LC_TIME_MASK        LC_TIME

    inline locale_t uselocale(locale_t new_locale)
    {
        // Retrieve the current per thread locale setting
        bool bIsPerThread = (_configthreadlocale(0) == _ENABLE_PER_THREAD_LOCALE);

        // Retrieve the current thread-specific locale
        locale_t old_locale = bIsPerThread ? _get_current_locale() : LC_GLOBAL_LOCALE;

        if(new_locale == LC_GLOBAL_LOCALE)
        {
            // Restore the global locale
            _configthreadlocale(_DISABLE_PER_THREAD_LOCALE);
        }
        else if(new_locale != nullptr)
        {
            // Configure the thread to set the locale only for this thread
            _configthreadlocale(_ENABLE_PER_THREAD_LOCALE);

            // Set all locale categories
            for(int i = LC_MIN; i <= LC_MAX; i++)
                setlocale(i, new_locale->locinfo->lc_category[i].locale);
        }

        return old_locale;
    }

// 64 bit offsets for windows
    #define fseeko _fseeki64
    #define ftello _ftelli64
    #define atoll _atoi64
    #define stat64 _stat64
    #define fstat64 _fstat64
    #define fileno _fileno

    #if _M_IX86
        #define Crash() {__asm int 3}
    #else
extern "C" {
    __declspec(dllimport) void __stdcall DebugBreak(void);
}
        #define Crash() {DebugBreak();}
    #endif // M_IX86
#endif // _MSC_VER ndef

// Dolphin's min and max functions
#undef min
#undef max

template<class T>
inline T min(const T& a, const T& b) {return a > b ? b : a;}
template<class T>
inline T max(const T& a, const T& b) {return a > b ? a : b;}

// Generic function to get last error message.
// Call directly after the command or use the error num.
// This function might change the error code.
// Defined in Misc.cpp.
const char* GetLastErrorMsg();

namespace Common
{
inline u8 swap8(u8 _data) {return _data;}
inline u32 swap24(const u8* _data) {return (_data[0] << 16) | (_data[1] << 8) | _data[2];}

#ifdef ANDROID
#undef swap16
#undef swap32
#undef swap64
#endif

#ifdef _MSC_VER
inline u16 swap16(u16 _data) {return _byteswap_ushort(_data);}
inline u32 swap32(u32 _data) {return _byteswap_ulong (_data);}
inline u64 swap64(u64 _data) {return _byteswap_uint64(_data);}
#elif _M_ARM
inline u16 swap16 (u16 _data) { u32 data = _data; __asm__ ("rev16 %0, %1\n" : "=l" (data) : "l" (data)); return (u16)data;}
inline u32 swap32 (u32 _data) {__asm__ ("rev %0, %1\n" : "=l" (_data) : "l" (_data)); return _data;}
inline u64 swap64(u64 _data) {return ((u64)swap32(_data) << 32) | swap32(_data >> 32);}
#elif __linux__
inline u16 swap16(u16 _data) {return bswap_16(_data);}
inline u32 swap32(u32 _data) {return bswap_32(_data);}
inline u64 swap64(u64 _data) {return bswap_64(_data);}
#elif __APPLE__
inline __attribute__((always_inline)) u16 swap16(u16 _data)
    {return (_data >> 8) | (_data << 8);}
inline __attribute__((always_inline)) u32 swap32(u32 _data)
    {return __builtin_bswap32(_data);}
inline __attribute__((always_inline)) u64 swap64(u64 _data)
    {return __builtin_bswap64(_data);}
#elif __FreeBSD__
inline u16 swap16(u16 _data) {return bswap16(_data);}
inline u32 swap32(u32 _data) {return bswap32(_data);}
inline u64 swap64(u64 _data) {return bswap64(_data);}
#else
// Slow generic implementation.
inline u16 swap16(u16 data) {return (data >> 8) | (data << 8);}
inline u32 swap32(u32 data) {return (swap16(data) << 16) | swap16(data >> 16);}
inline u64 swap64(u64 data) {return ((u64)swap32(data) << 32) | swap32(data >> 32);}
#endif

inline u16 swap16(const u8* _pData) {return swap16(*(const u16*)_pData);}
inline u32 swap32(const u8* _pData) {return swap32(*(const u32*)_pData);}
inline u64 swap64(const u8* _pData) {return swap64(*(const u64*)_pData);}

template <int count>
void swap(u8*);

template <>
inline void swap<1>(u8* data)
{}

template <>
inline void swap<2>(u8* data)
{
    *reinterpret_cast<u16*>(data) = swap16(data);
}

template <>
inline void swap<4>(u8* data)
{
    *reinterpret_cast<u32*>(data) = swap32(data);
}

template <>
inline void swap<8>(u8* data)
{
    *reinterpret_cast<u64*>(data) = swap64(data);
}

template <typename T>
inline T FromBigEndian(T data)
{
    //static_assert(std::is_arithmetic<T>::value, "function only makes sense with arithmetic types");

    swap<sizeof(data)>(reinterpret_cast<u8*>(&data));
    return data;
}

}  // Namespace Common<|MERGE_RESOLUTION|>--- conflicted
+++ resolved
@@ -75,13 +75,9 @@
     return (x >> n) | (x << (64 - n));
 }
 
-<<<<<<< HEAD
 #else // _MSC_VER
-=======
-#else // WIN32
 #include <locale.h>
 
->>>>>>> 3d14eb28
 // Function Cross-Compatibility
     #define strcasecmp _stricmp
     #define strncasecmp _strnicmp
