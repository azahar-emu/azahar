// Copyright Citra Emulator Project / Lime3DS Emulator Project
// Licensed under GPLv2 or any later version
// Refer to the license.txt file included.

#include <clocale>
#include <memory>
#include <thread>
#include <QFileDialog>
#include <QFutureWatcher>
#include <QLabel>
#include <QMessageBox>
#include <QSysInfo>
#include <QtConcurrent/QtConcurrentMap>
#include <QtConcurrent/QtConcurrentRun>
#include <QtGui>
#include <QtWidgets>
#include <fmt/format.h>
#include <fmt/ostream.h>
#ifdef __APPLE__
#include <unistd.h> // for chdir
#endif
#ifdef _WIN32
#include <shlobj.h>
#include <windows.h>
#endif
#ifdef __unix__
#include <QVariant>
#include <QtDBus/QDBusInterface>
#include <QtDBus/QtDBus>
#include "common/linux/gamemode.h"
#endif
#include "common/arch.h"
#include "common/common_paths.h"
#include "common/detached_tasks.h"
#include "common/dynamic_library/dynamic_library.h"
#include "common/file_util.h"
#include "common/literals.h"
#include "common/logging/backend.h"
#include "common/logging/log.h"
#include "common/memory_detect.h"
#include "common/scm_rev.h"
#include "common/scope_exit.h"
#include "lime_qt/aboutdialog.h"
#include "lime_qt/applets/mii_selector.h"
#include "lime_qt/applets/swkbd.h"
#include "lime_qt/bootmanager.h"
#include "lime_qt/camera/qt_multimedia_camera.h"
#include "lime_qt/camera/still_image_camera.h"
#include "lime_qt/compatibility_list.h"
#include "lime_qt/configuration/config.h"
#include "lime_qt/configuration/configure_dialog.h"
#include "lime_qt/configuration/configure_per_game.h"
#include "lime_qt/debugger/console.h"
#include "lime_qt/debugger/graphics/graphics.h"
#include "lime_qt/debugger/graphics/graphics_breakpoints.h"
#include "lime_qt/debugger/graphics/graphics_cmdlists.h"
#include "lime_qt/debugger/graphics/graphics_surface.h"
#include "lime_qt/debugger/graphics/graphics_tracing.h"
#include "lime_qt/debugger/graphics/graphics_vertex_shader.h"
#include "lime_qt/debugger/ipc/recorder.h"
#include "lime_qt/debugger/lle_service_modules.h"
#include "lime_qt/debugger/profiler.h"
#include "lime_qt/debugger/registers.h"
#include "lime_qt/debugger/wait_tree.h"
#include "lime_qt/discord.h"
#include "lime_qt/dumping/dumping_dialog.h"
#include "lime_qt/game_list.h"
#include "lime_qt/hotkeys.h"
#include "lime_qt/loading_screen.h"
#include "lime_qt/main.h"
#include "lime_qt/movie/movie_play_dialog.h"
#include "lime_qt/movie/movie_record_dialog.h"
#include "lime_qt/multiplayer/state.h"
#include "lime_qt/play_time_manager.h"
#include "lime_qt/qt_image_interface.h"
#include "lime_qt/uisettings.h"
#include "lime_qt/updater/updater.h"
#include "lime_qt/util/clickable_label.h"
#include "lime_qt/util/graphics_device_info.h"
#include "lime_qt/util/util.h"
#if LIME3DS_ARCH(x86_64)
#include "common/x64/cpu_detect.h"
#endif
#include "common/settings.h"
#include "common/string_util.h"
#include "core/core.h"
#include "core/dumping/backend.h"
#include "core/file_sys/archive_extsavedata.h"
#include "core/file_sys/archive_source_sd_savedata.h"
#include "core/frontend/applets/default_applets.h"
#include "core/hle/service/am/am.h"
#include "core/hle/service/fs/archive.h"
#include "core/hle/service/nfc/nfc.h"
#include "core/loader/loader.h"
#include "core/movie.h"
#include "core/savestate.h"
#include "core/system_titles.h"
#include "input_common/main.h"
#include "ui_main.h"
#include "video_core/gpu.h"
#include "video_core/renderer_base.h"

#ifdef __APPLE__
#include "common/apple_authorization.h"
#endif

#ifdef USE_DISCORD_PRESENCE
#include "lime_qt/discord_impl.h"
#endif

#ifdef QT_STATICPLUGIN
Q_IMPORT_PLUGIN(QWindowsIntegrationPlugin);
#endif

#ifdef _WIN32
extern "C" {
// tells Nvidia drivers to use the dedicated GPU by default on laptops with switchable graphics
__declspec(dllexport) unsigned long NvOptimusEnablement = 0x00000001;
}
#endif

#ifdef HAVE_SDL2
#include <SDL.h>
#endif

constexpr int default_mouse_timeout = 2500;

/**
 * "Callouts" are one-time instructional messages shown to the user. In the config settings, there
 * is a bitfield "callout_flags" options, used to track if a message has already been shown to the
 * user. This is 32-bits - if we have more than 32 callouts, we should retire and recycle old ones.
 */

const int GMainWindow::max_recent_files_item;

static QString PrettyProductName() {
#ifdef _WIN32
    // After Windows 10 Version 2004, Microsoft decided to switch to a different notation: 20H2
    // With that notation change they changed the registry key used to denote the current version
    QSettings windows_registry(
        QStringLiteral("HKEY_LOCAL_MACHINE\\SOFTWARE\\Microsoft\\Windows NT\\CurrentVersion"),
        QSettings::NativeFormat);
    const QString release_id = windows_registry.value(QStringLiteral("ReleaseId")).toString();
    if (release_id == QStringLiteral("2009")) {
        const u32 current_build = windows_registry.value(QStringLiteral("CurrentBuild")).toUInt();
        const QString display_version =
            windows_registry.value(QStringLiteral("DisplayVersion")).toString();
        const u32 ubr = windows_registry.value(QStringLiteral("UBR")).toUInt();
        const u32 version = current_build >= 22000 ? 11 : 10;
        return QStringLiteral("Windows %1 Version %2 (Build %3.%4)")
            .arg(QString::number(version), display_version, QString::number(current_build),
                 QString::number(ubr));
    }
#endif
    return QSysInfo::prettyProductName();
}

GMainWindow::GMainWindow(Core::System& system_)
    : ui{std::make_unique<Ui::MainWindow>()}, system{system_}, movie{system.Movie()},
      emu_thread{nullptr} {
    Common::Log::Initialize();
    Common::Log::Start();

    Debugger::ToggleConsole();

    CheckForMigration();

    this->config = std::make_unique<Config>();

#ifdef __unix__
    SetGamemodeEnabled(Settings::values.enable_gamemode.GetValue());
#endif

    // register types to use in slots and signals
    qRegisterMetaType<std::size_t>("std::size_t");
    qRegisterMetaType<Service::AM::InstallStatus>("Service::AM::InstallStatus");

    // Register CameraFactory
    qt_cameras = std::make_shared<Camera::QtMultimediaCameraHandlerFactory>();
    Camera::RegisterFactory("image", std::make_unique<Camera::StillImageCameraFactory>());
    Camera::RegisterFactory("qt", std::make_unique<Camera::QtMultimediaCameraFactory>(qt_cameras));

    LoadTranslation();

    Pica::g_debug_context = Pica::DebugContext::Construct();
    setAcceptDrops(true);
    ui->setupUi(this);
    statusBar()->hide();

    default_theme_paths = QIcon::themeSearchPaths();
    UpdateUITheme();

    SetDiscordEnabled(UISettings::values.enable_discord_presence.GetValue());
    discord_rpc->Update();

    play_time_manager = std::make_unique<PlayTime::PlayTimeManager>();

    Network::Init();

    movie.SetPlaybackCompletionCallback([this] {
        QMetaObject::invokeMethod(this, "OnMoviePlaybackCompleted", Qt::BlockingQueuedConnection);
    });

    InitializeWidgets();
    InitializeDebugWidgets();
    InitializeRecentFileMenuActions();
    InitializeSaveStateMenuActions();
    InitializeHotkeys();
#if ENABLE_QT_UPDATER
    ShowUpdaterWidgets();
#else
    ui->action_Check_For_Updates->setVisible(false);
    ui->action_Open_Maintenance_Tool->setVisible(false);
#endif

    SetDefaultUIGeometry();
    RestoreUIState();

    ConnectAppEvents();
    ConnectMenuEvents();
    ConnectWidgetEvents();

    LOG_INFO(Frontend, "Lime3DS Version: {} | {}-{}", Common::g_build_fullname,
             Common::g_scm_branch, Common::g_scm_desc);
#if LIME3DS_ARCH(x86_64)
    const auto& caps = Common::GetCPUCaps();
    std::string cpu_string = caps.cpu_string;
    if (caps.avx || caps.avx2 || caps.avx512) {
        cpu_string += " | AVX";
        if (caps.avx512) {
            cpu_string += "512";
        } else if (caps.avx2) {
            cpu_string += '2';
        }
        if (caps.fma || caps.fma4) {
            cpu_string += " | FMA";
        }
    }
    LOG_INFO(Frontend, "Host CPU: {}", cpu_string);
#endif
    LOG_INFO(Frontend, "Host OS: {}", PrettyProductName().toStdString());
    const auto& mem_info = Common::GetMemInfo();
    using namespace Common::Literals;
    LOG_INFO(Frontend, "Host RAM: {:.2f} GiB", mem_info.total_physical_memory / f64{1_GiB});
    LOG_INFO(Frontend, "Host Swap: {:.2f} GiB", mem_info.total_swap_memory / f64{1_GiB});
    UpdateWindowTitle();

    show();

    game_list->LoadCompatibilityList();
    game_list->PopulateAsync(UISettings::values.game_dirs);

    mouse_hide_timer.setInterval(default_mouse_timeout);
    connect(&mouse_hide_timer, &QTimer::timeout, this, &GMainWindow::HideMouseCursor);
    connect(ui->menubar, &QMenuBar::hovered, this, &GMainWindow::OnMouseActivity);

#ifdef ENABLE_OPENGL
    gl_renderer = GetOpenGLRenderer();
#if defined(_WIN32)
    if (gl_renderer.startsWith(QStringLiteral("D3D12"))) {
        // OpenGLOn12 supports but does not yet advertise OpenGL 4.0+
        // We can override the version here to allow Lime3DS to work.
        // TODO: Remove this when OpenGL 4.0+ is advertised.
        qputenv("MESA_GL_VERSION_OVERRIDE", "4.6");
    }
#endif
#endif

#ifdef ENABLE_VULKAN
    physical_devices = GetVulkanPhysicalDevices();
    if (physical_devices.empty()) {
        QMessageBox::warning(this, tr("No Suitable Vulkan Devices Detected"),
                             tr("Vulkan initialization failed during boot.<br/>"
                                "Your GPU may not support Vulkan 1.1, or you do not "
                                "have the latest graphics driver."));
    }
#endif

#if ENABLE_QT_UPDATER
    if (UISettings::values.check_for_update_on_start) {
        CheckForUpdates();
    }
#endif

    QStringList args = QApplication::arguments();
    if (args.size() < 2) {
        return;
    }

    QString game_path;
    for (int i = 1; i < args.size(); ++i) {
        // Preserves drag/drop functionality
        if (args.size() == 2 && !args[1].startsWith(QChar::fromLatin1('-'))) {
            game_path = args[1];
            break;
        }

        // Launch game in fullscreen mode
        if (args[i] == QStringLiteral("-f")) {
            ui->action_Fullscreen->setChecked(true);
            continue;
        }

        // Launch game in windowed mode
        if (args[i] == QStringLiteral("-w")) {
            ui->action_Fullscreen->setChecked(false);
            continue;
        }

        // Launch game at path
        if (args[i] == QStringLiteral("-g")) {
            if (i >= args.size() - 1) {
                continue;
            }

            if (args[i + 1].startsWith(QChar::fromLatin1('-'))) {
                continue;
            }

            game_path = args[++i];
        }
    }

    if (!game_path.isEmpty()) {
        BootGame(game_path);
    }
}

GMainWindow::~GMainWindow() {
    // Will get automatically deleted otherwise
    if (!render_window->parent()) {
        delete render_window;
    }

    Pica::g_debug_context.reset();
    Network::Shutdown();
}

void GMainWindow::InitializeWidgets() {
<<<<<<< HEAD
#ifdef LIME3DS_ENABLE_COMPATIBILITY_REPORTING
    ui->action_Report_Compatibility->setVisible(true);
#endif
=======
>>>>>>> 0a6bea8f
    render_window = new GRenderWindow(this, emu_thread.get(), system, false);
    secondary_window = new GRenderWindow(this, emu_thread.get(), system, true);
    render_window->hide();
    secondary_window->hide();
    secondary_window->setParent(nullptr);

    action_secondary_fullscreen = new QAction(secondary_window);
    action_secondary_toggle_screen = new QAction(secondary_window);
    action_secondary_swap_screen = new QAction(secondary_window);
    action_secondary_rotate_screen = new QAction(secondary_window);

    game_list = new GameList(*play_time_manager, this);
    ui->horizontalLayout->addWidget(game_list);

    game_list_placeholder = new GameListPlaceholder(this);
    ui->horizontalLayout->addWidget(game_list_placeholder);
    game_list_placeholder->setVisible(false);

    loading_screen = new LoadingScreen(this);
    loading_screen->hide();
    ui->horizontalLayout->addWidget(loading_screen);
    connect(loading_screen, &LoadingScreen::Hidden, this, [&] {
        loading_screen->Clear();
        if (emulation_running) {
            render_window->show();
            render_window->setFocus();
            render_window->activateWindow();
        }
    });

    InputCommon::Init();
    multiplayer_state = new MultiplayerState(system, this, game_list->GetModel(),
                                             ui->action_Leave_Room, ui->action_Show_Room);
    multiplayer_state->setVisible(false);

#if ENABLE_QT_UPDATER
    // Setup updater
    updater = new Updater(this);
    UISettings::values.updater_found = updater->HasUpdater();
#endif

    UpdateBootHomeMenuState();

    // Create status bar
    message_label = new QLabel();
    // Configured separately for left alignment
    message_label->setFrameStyle(QFrame::NoFrame);
    message_label->setContentsMargins(4, 0, 4, 0);
    message_label->setAlignment(Qt::AlignLeft);
    statusBar()->addPermanentWidget(message_label, 1);

    progress_bar = new QProgressBar();
    progress_bar->hide();
    statusBar()->addPermanentWidget(progress_bar);

    artic_traffic_label = new QLabel();
    artic_traffic_label->setToolTip(
        tr("Current Artic Base traffic speed. Higher values indicate bigger transfer loads."));

    emu_speed_label = new QLabel();
    emu_speed_label->setToolTip(tr("Current emulation speed. Values higher or lower than 100% "
                                   "indicate emulation is running faster or slower than a 3DS."));
    game_fps_label = new QLabel();
    game_fps_label->setToolTip(tr("How many frames per second the game is currently displaying. "
                                  "This will vary from game to game and scene to scene."));
    emu_frametime_label = new QLabel();
    emu_frametime_label->setToolTip(
        tr("Time taken to emulate a 3DS frame, not counting framelimiting or v-sync. For "
           "full-speed emulation this should be at most 16.67 ms."));

    for (auto& label :
         {artic_traffic_label, emu_speed_label, game_fps_label, emu_frametime_label}) {
        label->setVisible(false);
        label->setFrameStyle(QFrame::NoFrame);
        label->setContentsMargins(4, 0, 4, 0);
        statusBar()->addPermanentWidget(label);
    }

    // Setup Graphics API button
    graphics_api_button = new QPushButton();
    graphics_api_button->setObjectName(QStringLiteral("GraphicsAPIStatusBarButton"));
    graphics_api_button->setFocusPolicy(Qt::NoFocus);
    UpdateAPIIndicator();

    connect(graphics_api_button, &QPushButton::clicked, this, [this] { UpdateAPIIndicator(true); });

    statusBar()->insertPermanentWidget(0, graphics_api_button);

    volume_popup = new QWidget(this);
    volume_popup->setWindowFlags(Qt::FramelessWindowHint | Qt::NoDropShadowWindowHint | Qt::Popup);
    volume_popup->setLayout(new QVBoxLayout());
    volume_popup->setMinimumWidth(200);

    volume_slider = new QSlider(Qt::Horizontal);
    volume_slider->setObjectName(QStringLiteral("volume_slider"));
    volume_slider->setMaximum(100);
    volume_slider->setPageStep(5);
    connect(volume_slider, &QSlider::valueChanged, this, [this](int percentage) {
        Settings::values.audio_muted = false;
        const auto value = static_cast<float>(percentage) / volume_slider->maximum();
        Settings::values.volume.SetValue(value);
        UpdateVolumeUI();
    });
    volume_popup->layout()->addWidget(volume_slider);

    volume_button = new QPushButton();
    volume_button->setObjectName(QStringLiteral("TogglableStatusBarButton"));
    volume_button->setFocusPolicy(Qt::NoFocus);
    volume_button->setCheckable(true);
    UpdateVolumeUI();
    connect(volume_button, &QPushButton::clicked, this, [&] {
        UpdateVolumeUI();
        volume_popup->setVisible(!volume_popup->isVisible());
        QRect rect = volume_button->geometry();
        QPoint bottomLeft = statusBar()->mapToGlobal(rect.topLeft());
        bottomLeft.setY(bottomLeft.y() - volume_popup->geometry().height());
        volume_popup->setGeometry(QRect(bottomLeft, QSize(rect.width(), rect.height())));
    });
    statusBar()->insertPermanentWidget(1, volume_button);

    statusBar()->addPermanentWidget(multiplayer_state->GetStatusText());
    statusBar()->addPermanentWidget(multiplayer_state->GetStatusIcon());

    statusBar()->setVisible(true);

    // Removes an ugly inner border from the status bar widgets under Linux
    setStyleSheet(QStringLiteral("QStatusBar::item{border: none;}"));

    QActionGroup* actionGroup_ScreenLayouts = new QActionGroup(this);
    actionGroup_ScreenLayouts->addAction(ui->action_Screen_Layout_Default);
    actionGroup_ScreenLayouts->addAction(ui->action_Screen_Layout_Single_Screen);
    actionGroup_ScreenLayouts->addAction(ui->action_Screen_Layout_Large_Screen);
    actionGroup_ScreenLayouts->addAction(ui->action_Screen_Layout_Side_by_Side);
    actionGroup_ScreenLayouts->addAction(ui->action_Screen_Layout_Separate_Windows);
    actionGroup_ScreenLayouts->addAction(ui->action_Screen_Layout_Hybrid_Screen);
    actionGroup_ScreenLayouts->addAction(ui->action_Screen_Layout_Custom_Layout);
}

void GMainWindow::InitializeDebugWidgets() {
    connect(ui->action_Create_Pica_Surface_Viewer, &QAction::triggered, this,
            &GMainWindow::OnCreateGraphicsSurfaceViewer);

    QMenu* debug_menu = ui->menu_View_Debugging;

#if MICROPROFILE_ENABLED
    microProfileDialog = new MicroProfileDialog(this);
    microProfileDialog->hide();
    debug_menu->addAction(microProfileDialog->toggleViewAction());
#endif

    registersWidget = new RegistersWidget(system, this);
    addDockWidget(Qt::RightDockWidgetArea, registersWidget);
    registersWidget->hide();
    debug_menu->addAction(registersWidget->toggleViewAction());
    connect(this, &GMainWindow::EmulationStarting, registersWidget,
            &RegistersWidget::OnEmulationStarting);
    connect(this, &GMainWindow::EmulationStopping, registersWidget,
            &RegistersWidget::OnEmulationStopping);

    graphicsWidget = new GPUCommandStreamWidget(system, this);
    addDockWidget(Qt::RightDockWidgetArea, graphicsWidget);
    graphicsWidget->hide();
    debug_menu->addAction(graphicsWidget->toggleViewAction());

    graphicsCommandsWidget = new GPUCommandListWidget(system, this);
    addDockWidget(Qt::RightDockWidgetArea, graphicsCommandsWidget);
    graphicsCommandsWidget->hide();
    debug_menu->addAction(graphicsCommandsWidget->toggleViewAction());

    graphicsBreakpointsWidget = new GraphicsBreakPointsWidget(Pica::g_debug_context, this);
    addDockWidget(Qt::RightDockWidgetArea, graphicsBreakpointsWidget);
    graphicsBreakpointsWidget->hide();
    debug_menu->addAction(graphicsBreakpointsWidget->toggleViewAction());

    graphicsVertexShaderWidget =
        new GraphicsVertexShaderWidget(system, Pica::g_debug_context, this);
    addDockWidget(Qt::RightDockWidgetArea, graphicsVertexShaderWidget);
    graphicsVertexShaderWidget->hide();
    debug_menu->addAction(graphicsVertexShaderWidget->toggleViewAction());

    graphicsTracingWidget = new GraphicsTracingWidget(system, Pica::g_debug_context, this);
    addDockWidget(Qt::RightDockWidgetArea, graphicsTracingWidget);
    graphicsTracingWidget->hide();
    debug_menu->addAction(graphicsTracingWidget->toggleViewAction());
    connect(this, &GMainWindow::EmulationStarting, graphicsTracingWidget,
            &GraphicsTracingWidget::OnEmulationStarting);
    connect(this, &GMainWindow::EmulationStopping, graphicsTracingWidget,
            &GraphicsTracingWidget::OnEmulationStopping);

    waitTreeWidget = new WaitTreeWidget(system, this);
    addDockWidget(Qt::LeftDockWidgetArea, waitTreeWidget);
    waitTreeWidget->hide();
    debug_menu->addAction(waitTreeWidget->toggleViewAction());
    connect(this, &GMainWindow::EmulationStarting, waitTreeWidget,
            &WaitTreeWidget::OnEmulationStarting);
    connect(this, &GMainWindow::EmulationStopping, waitTreeWidget,
            &WaitTreeWidget::OnEmulationStopping);

    lleServiceModulesWidget = new LLEServiceModulesWidget(this);
    addDockWidget(Qt::RightDockWidgetArea, lleServiceModulesWidget);
    lleServiceModulesWidget->hide();
    debug_menu->addAction(lleServiceModulesWidget->toggleViewAction());
    connect(this, &GMainWindow::EmulationStarting,
            [this] { lleServiceModulesWidget->setDisabled(true); });
    connect(this, &GMainWindow::EmulationStopping, waitTreeWidget,
            [this] { lleServiceModulesWidget->setDisabled(false); });

    ipcRecorderWidget = new IPCRecorderWidget(system, this);
    addDockWidget(Qt::RightDockWidgetArea, ipcRecorderWidget);
    ipcRecorderWidget->hide();
    debug_menu->addAction(ipcRecorderWidget->toggleViewAction());
    connect(this, &GMainWindow::EmulationStarting, ipcRecorderWidget,
            &IPCRecorderWidget::OnEmulationStarting);
}

void GMainWindow::InitializeRecentFileMenuActions() {
    for (int i = 0; i < max_recent_files_item; ++i) {
        actions_recent_files[i] = new QAction(this);
        actions_recent_files[i]->setVisible(false);
        connect(actions_recent_files[i], &QAction::triggered, this, &GMainWindow::OnMenuRecentFile);

        ui->menu_recent_files->addAction(actions_recent_files[i]);
    }
    ui->menu_recent_files->addSeparator();
    QAction* action_clear_recent_files = new QAction(this);
    action_clear_recent_files->setText(tr("Clear Recent Files"));
    connect(action_clear_recent_files, &QAction::triggered, this, [this] {
        UISettings::values.recent_files.clear();
        UpdateRecentFiles();
    });
    ui->menu_recent_files->addAction(action_clear_recent_files);

    UpdateRecentFiles();
}

void GMainWindow::InitializeSaveStateMenuActions() {
    for (u32 i = 0; i < Core::SaveStateSlotCount; ++i) {
        actions_load_state[i] = new QAction(this);
        actions_load_state[i]->setData(i + 1);
        connect(actions_load_state[i], &QAction::triggered, this, &GMainWindow::OnLoadState);
        ui->menu_Load_State->addAction(actions_load_state[i]);

        actions_save_state[i] = new QAction(this);
        actions_save_state[i]->setData(i + 1);
        connect(actions_save_state[i], &QAction::triggered, this, &GMainWindow::OnSaveState);
        ui->menu_Save_State->addAction(actions_save_state[i]);
    }

    connect(ui->action_Load_from_Newest_Slot, &QAction::triggered, this, [this] {
        UpdateSaveStates();
        if (newest_slot != 0) {
            actions_load_state[newest_slot - 1]->trigger();
        }
    });
    connect(ui->action_Save_to_Oldest_Slot, &QAction::triggered, this, [this] {
        UpdateSaveStates();
        actions_save_state[oldest_slot - 1]->trigger();
    });

    connect(ui->menu_Load_State->menuAction(), &QAction::hovered, this,
            &GMainWindow::UpdateSaveStates);
    connect(ui->menu_Save_State->menuAction(), &QAction::hovered, this,
            &GMainWindow::UpdateSaveStates);

    UpdateSaveStates();
}

void GMainWindow::InitializeHotkeys() {
    hotkey_registry.LoadHotkeys();

    const QString main_window = QStringLiteral("Main Window");
    const QString fullscreen = QStringLiteral("Fullscreen");

    // QAction Hotkeys
    const auto link_action_shortcut = [&](QAction* action, const QString& action_name,
                                          const bool primary_only = false) {
        static const QString main_window = QStringLiteral("Main Window");
        action->setShortcut(hotkey_registry.GetKeySequence(main_window, action_name));
        action->setAutoRepeat(false);
        this->addAction(action);
        if (!primary_only)
            secondary_window->addAction(action);
    };

    link_action_shortcut(ui->action_Load_File, QStringLiteral("Load File"));
    link_action_shortcut(ui->action_Load_Amiibo, QStringLiteral("Load Amiibo"));
    link_action_shortcut(ui->action_Remove_Amiibo, QStringLiteral("Remove Amiibo"));
    link_action_shortcut(ui->action_Exit, QStringLiteral("Exit Lime3DS"));
    link_action_shortcut(ui->action_Restart, QStringLiteral("Restart Emulation"));
    link_action_shortcut(ui->action_Pause, QStringLiteral("Continue/Pause Emulation"));
    link_action_shortcut(ui->action_Stop, QStringLiteral("Stop Emulation"));
    link_action_shortcut(ui->action_Show_Filter_Bar, QStringLiteral("Toggle Filter Bar"));
    link_action_shortcut(ui->action_Show_Status_Bar, QStringLiteral("Toggle Status Bar"));
    link_action_shortcut(ui->action_Fullscreen, fullscreen, true);
    link_action_shortcut(ui->action_Capture_Screenshot, QStringLiteral("Capture Screenshot"));
    link_action_shortcut(ui->action_Screen_Layout_Swap_Screens, QStringLiteral("Swap Screens"));
    link_action_shortcut(ui->action_Screen_Layout_Upright_Screens,
                         QStringLiteral("Rotate Screens Upright"));
    link_action_shortcut(ui->action_Advance_Frame, QStringLiteral("Advance Frame"));
    link_action_shortcut(ui->action_Load_from_Newest_Slot, QStringLiteral("Load from Newest Slot"));
    link_action_shortcut(ui->action_Save_to_Oldest_Slot, QStringLiteral("Save to Oldest Slot"));
    link_action_shortcut(ui->action_View_Lobby,
                         QStringLiteral("Multiplayer Browse Public Game Lobby"));
    link_action_shortcut(ui->action_Start_Room, QStringLiteral("Multiplayer Create Room"));
    link_action_shortcut(ui->action_Connect_To_Room,
                         QStringLiteral("Multiplayer Direct Connect to Room"));
    link_action_shortcut(ui->action_Show_Room, QStringLiteral("Multiplayer Show Current Room"));
    link_action_shortcut(ui->action_Leave_Room, QStringLiteral("Multiplayer Leave Room"));

    // QShortcut Hotkeys
    const auto connect_shortcut = [&](const QString& action_name, const auto& function) {
        const auto* hotkey = hotkey_registry.GetHotkey(main_window, action_name, this);
        const auto* secondary_hotkey =
            hotkey_registry.GetHotkey(main_window, action_name, secondary_window);
        connect(hotkey, &QShortcut::activated, this, function);
        connect(secondary_hotkey, &QShortcut::activated, this, function);
    };

    connect_shortcut(QStringLiteral("Toggle Screen Layout"), &GMainWindow::ToggleScreenLayout);
    connect_shortcut(QStringLiteral("Exit Fullscreen"), [&] {
        if (emulation_running) {
            ui->action_Fullscreen->setChecked(false);
            ToggleFullscreen();
        }
    });
    connect_shortcut(QStringLiteral("Toggle Per-Game Speed"), [&] {
        Settings::values.frame_limit.SetGlobal(!Settings::values.frame_limit.UsingGlobal());
        UpdateStatusBar();
    });
    connect_shortcut(QStringLiteral("Toggle Texture Dumping"),
                     [&] { Settings::values.dump_textures = !Settings::values.dump_textures; });
    connect_shortcut(QStringLiteral("Toggle Custom Textures"),
                     [&] { Settings::values.custom_textures = !Settings::values.custom_textures; });
    // We use "static" here in order to avoid capturing by lambda due to a MSVC bug, which makes
    // the variable hold a garbage value after this function exits
    static constexpr u16 SPEED_LIMIT_STEP = 5;
    connect_shortcut(QStringLiteral("Increase Speed Limit"), [&] {
        if (Settings::values.frame_limit.GetValue() == 0) {
            return;
        }
        if (Settings::values.frame_limit.GetValue() < 995 - SPEED_LIMIT_STEP) {
            Settings::values.frame_limit.SetValue(Settings::values.frame_limit.GetValue() +
                                                  SPEED_LIMIT_STEP);
        } else {
            Settings::values.frame_limit = 0;
        }
        UpdateStatusBar();
    });
    connect_shortcut(QStringLiteral("Decrease Speed Limit"), [&] {
        if (Settings::values.frame_limit.GetValue() == 0) {
            Settings::values.frame_limit = 995;
        } else if (Settings::values.frame_limit.GetValue() > SPEED_LIMIT_STEP) {
            Settings::values.frame_limit.SetValue(Settings::values.frame_limit.GetValue() -
                                                  SPEED_LIMIT_STEP);
            UpdateStatusBar();
        }
        UpdateStatusBar();
    });

    connect_shortcut(QStringLiteral("Audio Mute/Unmute"), &GMainWindow::OnMute);
    connect_shortcut(QStringLiteral("Audio Volume Down"), &GMainWindow::OnDecreaseVolume);
    connect_shortcut(QStringLiteral("Audio Volume Up"), &GMainWindow::OnIncreaseVolume);

    // We use "static" here in order to avoid capturing by lambda due to a MSVC bug, which makes the
    // variable hold a garbage value after this function exits
    static constexpr u16 FACTOR_3D_STEP = 5;
    connect_shortcut(QStringLiteral("Decrease 3D Factor"), [this] {
        const auto factor_3d = Settings::values.factor_3d.GetValue();
        if (factor_3d > 0) {
            if (factor_3d % FACTOR_3D_STEP != 0) {
                Settings::values.factor_3d = factor_3d - (factor_3d % FACTOR_3D_STEP);
            } else {
                Settings::values.factor_3d = factor_3d - FACTOR_3D_STEP;
            }
            UpdateStatusBar();
        }
    });
    connect_shortcut(QStringLiteral("Increase 3D Factor"), [this] {
        const auto factor_3d = Settings::values.factor_3d.GetValue();
        if (factor_3d < 100) {
            if (factor_3d % FACTOR_3D_STEP != 0) {
                Settings::values.factor_3d =
                    factor_3d + FACTOR_3D_STEP - (factor_3d % FACTOR_3D_STEP);
            } else {
                Settings::values.factor_3d = factor_3d + FACTOR_3D_STEP;
            }
            UpdateStatusBar();
        }
    });

    // Secondary Window QAction Hotkeys
    const auto add_secondary_window_hotkey = [this](QAction* action, QKeySequence hotkey,
                                                    const char* slot) {
        // This action will fire specifically when secondary_window is in focus
        action->setShortcut(hotkey);
        disconnect(action, SIGNAL(triggered()), this, slot);
        connect(action, SIGNAL(triggered()), this, slot);
        secondary_window->addAction(action);
    };

    // Use the same fullscreen hotkey as the main window
    const auto fullscreen_hotkey = hotkey_registry.GetKeySequence(main_window, fullscreen);
    add_secondary_window_hotkey(action_secondary_fullscreen, fullscreen_hotkey,
                                SLOT(ToggleSecondaryFullscreen()));
}

void GMainWindow::SetDefaultUIGeometry() {
    // geometry: 55% of the window contents are in the upper screen half, 45% in the lower half
    const QRect screenRect = screen()->geometry();

    const int w = screenRect.width() * 2 / 3;
    const int h = screenRect.height() / 2;
    const int x = (screenRect.x() + screenRect.width()) / 2 - w / 2;
    const int y = (screenRect.y() + screenRect.height()) / 2 - h * 55 / 100;

    setGeometry(x, y, w, h);
}

void GMainWindow::RestoreUIState() {
    restoreGeometry(UISettings::values.geometry);
    restoreState(UISettings::values.state);
    render_window->restoreGeometry(UISettings::values.renderwindow_geometry);
#if MICROPROFILE_ENABLED
    microProfileDialog->restoreGeometry(UISettings::values.microprofile_geometry);
    microProfileDialog->setVisible(UISettings::values.microprofile_visible.GetValue());
#endif

    game_list->LoadInterfaceLayout();

    ui->action_Single_Window_Mode->setChecked(UISettings::values.single_window_mode.GetValue());
    ToggleWindowMode();

    ui->action_Fullscreen->setChecked(UISettings::values.fullscreen.GetValue());
    SyncMenuUISettings();

    ui->action_Display_Dock_Widget_Headers->setChecked(
        UISettings::values.display_titlebar.GetValue());
    OnDisplayTitleBars(ui->action_Display_Dock_Widget_Headers->isChecked());

    ui->action_Show_Filter_Bar->setChecked(UISettings::values.show_filter_bar.GetValue());
    game_list->SetFilterVisible(ui->action_Show_Filter_Bar->isChecked());

    ui->action_Show_Status_Bar->setChecked(UISettings::values.show_status_bar.GetValue());
    statusBar()->setVisible(ui->action_Show_Status_Bar->isChecked());
}

void GMainWindow::OnAppFocusStateChanged(Qt::ApplicationState state) {
    if (state != Qt::ApplicationHidden && state != Qt::ApplicationInactive &&
        state != Qt::ApplicationActive) {
        LOG_DEBUG(Frontend, "ApplicationState unusual flag: {} ", state);
    }
    if (!emulation_running) {
        return;
    }
    if (UISettings::values.pause_when_in_background) {
        if (emu_thread->IsRunning() &&
            (state & (Qt::ApplicationHidden | Qt::ApplicationInactive))) {
            auto_paused = true;
            OnPauseGame();
        } else if (!emu_thread->IsRunning() && auto_paused && state == Qt::ApplicationActive) {
            auto_paused = false;
            OnStartGame();
        }
    }
    if (UISettings::values.mute_when_in_background) {
        if (!Settings::values.audio_muted &&
            (state & (Qt::ApplicationHidden | Qt::ApplicationInactive))) {
            Settings::values.audio_muted = true;
            auto_muted = true;
        } else if (auto_muted && state == Qt::ApplicationActive) {
            Settings::values.audio_muted = false;
            auto_muted = false;
        }
        UpdateVolumeUI();
    }
}

bool GApplicationEventFilter::eventFilter(QObject* object, QEvent* event) {
    if (event->type() == QEvent::FileOpen) {
        emit FileOpen(static_cast<QFileOpenEvent*>(event));
        return true;
    }
    return false;
}

void GMainWindow::ConnectAppEvents() {
    const auto filter = new GApplicationEventFilter();
    QGuiApplication::instance()->installEventFilter(filter);

    connect(filter, &GApplicationEventFilter::FileOpen, this, &GMainWindow::OnFileOpen);
}

void GMainWindow::ConnectWidgetEvents() {
    connect(game_list, &GameList::GameChosen, this, &GMainWindow::OnGameListLoadFile);
    connect(game_list, &GameList::OpenDirectory, this, &GMainWindow::OnGameListOpenDirectory);
    connect(game_list, &GameList::OpenFolderRequested, this, &GMainWindow::OnGameListOpenFolder);
    connect(game_list, &GameList::RemovePlayTimeRequested, this,
            &GMainWindow::OnGameListRemovePlayTimeData);
    connect(game_list, &GameList::CreateShortcut, this, &GMainWindow::OnGameListCreateShortcut);
    connect(game_list, &GameList::DumpRomFSRequested, this, &GMainWindow::OnGameListDumpRomFS);
    connect(game_list, &GameList::AddDirectory, this, &GMainWindow::OnGameListAddDirectory);
    connect(game_list_placeholder, &GameListPlaceholder::AddDirectory, this,
            &GMainWindow::OnGameListAddDirectory);
    connect(game_list, &GameList::ShowList, this, &GMainWindow::OnGameListShowList);
    connect(game_list, &GameList::PopulatingCompleted, this,
            [this] { multiplayer_state->UpdateGameList(game_list->GetModel()); });

    connect(game_list, &GameList::OpenPerGameGeneralRequested, this,
            &GMainWindow::OnGameListOpenPerGameProperties);

    connect(this, &GMainWindow::EmulationStarting, render_window,
            &GRenderWindow::OnEmulationStarting);
    connect(this, &GMainWindow::EmulationStopping, render_window,
            &GRenderWindow::OnEmulationStopping);
    connect(this, &GMainWindow::EmulationStarting, secondary_window,
            &GRenderWindow::OnEmulationStarting);
    connect(this, &GMainWindow::EmulationStopping, secondary_window,
            &GRenderWindow::OnEmulationStopping);

    connect(&status_bar_update_timer, &QTimer::timeout, this, &GMainWindow::UpdateStatusBar);

    connect(this, &GMainWindow::UpdateProgress, this, &GMainWindow::OnUpdateProgress);
    connect(this, &GMainWindow::CIAInstallReport, this, &GMainWindow::OnCIAInstallReport);
    connect(this, &GMainWindow::CIAInstallFinished, this, &GMainWindow::OnCIAInstallFinished);
    connect(this, &GMainWindow::UpdateThemedIcons, multiplayer_state,
            &MultiplayerState::UpdateThemedIcons);
}

void GMainWindow::ConnectMenuEvents() {
    const auto connect_menu = [&](QAction* action, const auto& event_fn) {
        connect(action, &QAction::triggered, this, event_fn);
        // Add actions to this window so that hiding menus in fullscreen won't disable them
        addAction(action);
        // Add actions to the render window so that they work outside of single window mode
        render_window->addAction(action);
    };

    // File
    connect_menu(ui->action_Load_File, &GMainWindow::OnMenuLoadFile);
    connect_menu(ui->action_Install_CIA, &GMainWindow::OnMenuInstallCIA);
    connect_menu(ui->action_Connect_Artic, &GMainWindow::OnMenuConnectArticBase);
    for (u32 region = 0; region < Core::NUM_SYSTEM_TITLE_REGIONS; region++) {
        connect_menu(ui->menu_Boot_Home_Menu->actions().at(region),
                     [this, region] { OnMenuBootHomeMenu(region); });
    }
    connect_menu(ui->action_Exit, &QMainWindow::close);
    connect_menu(ui->action_Load_Amiibo, &GMainWindow::OnLoadAmiibo);
    connect_menu(ui->action_Remove_Amiibo, &GMainWindow::OnRemoveAmiibo);

    // Emulation
    connect_menu(ui->action_Pause, &GMainWindow::OnPauseContinueGame);
    connect_menu(ui->action_Stop, &GMainWindow::OnStopGame);
    connect_menu(ui->action_Restart, [this] { BootGame(QString(game_path)); });
    connect_menu(ui->action_Report_Compatibility, []() {
        QDesktopServices::openUrl(QUrl(QStringLiteral(
            "https://github.com/Lime3DS/compatibility-list/blob/master/CONTRIBUTING.md")));
    });
    connect_menu(ui->action_Configure, &GMainWindow::OnConfigure);
    connect_menu(ui->action_Configure_Current_Game, &GMainWindow::OnConfigurePerGame);

    // View
    connect_menu(ui->action_Single_Window_Mode, &GMainWindow::ToggleWindowMode);
    connect_menu(ui->action_Display_Dock_Widget_Headers, &GMainWindow::OnDisplayTitleBars);
    connect_menu(ui->action_Show_Filter_Bar, &GMainWindow::OnToggleFilterBar);
    connect(ui->action_Show_Status_Bar, &QAction::triggered, statusBar(), &QStatusBar::setVisible);

    // Multiplayer
    connect(ui->action_View_Lobby, &QAction::triggered, multiplayer_state,
            &MultiplayerState::OnViewLobby);
    connect(ui->action_Start_Room, &QAction::triggered, multiplayer_state,
            &MultiplayerState::OnCreateRoom);
    connect(ui->action_Leave_Room, &QAction::triggered, multiplayer_state,
            &MultiplayerState::OnCloseRoom);
    connect(ui->action_Connect_To_Room, &QAction::triggered, multiplayer_state,
            &MultiplayerState::OnDirectConnectToRoom);
    connect(ui->action_Show_Room, &QAction::triggered, multiplayer_state,
            &MultiplayerState::OnOpenNetworkRoom);

    connect_menu(ui->action_Fullscreen, &GMainWindow::ToggleFullscreen);
    connect_menu(ui->action_Screen_Layout_Default, &GMainWindow::ChangeScreenLayout);
    connect_menu(ui->action_Screen_Layout_Single_Screen, &GMainWindow::ChangeScreenLayout);
    connect_menu(ui->action_Screen_Layout_Large_Screen, &GMainWindow::ChangeScreenLayout);
    connect_menu(ui->action_Screen_Layout_Hybrid_Screen, &GMainWindow::ChangeScreenLayout);
    connect_menu(ui->action_Screen_Layout_Side_by_Side, &GMainWindow::ChangeScreenLayout);
    connect_menu(ui->action_Screen_Layout_Separate_Windows, &GMainWindow::ChangeScreenLayout);
    connect_menu(ui->action_Screen_Layout_Custom_Layout, &GMainWindow::ChangeScreenLayout);
    connect_menu(ui->action_Screen_Layout_Swap_Screens, &GMainWindow::OnSwapScreens);
    connect_menu(ui->action_Screen_Layout_Upright_Screens, &GMainWindow::OnRotateScreens);

    // Movie
    connect_menu(ui->action_Record_Movie, &GMainWindow::OnRecordMovie);
    connect_menu(ui->action_Play_Movie, &GMainWindow::OnPlayMovie);
    connect_menu(ui->action_Close_Movie, &GMainWindow::OnCloseMovie);
    connect_menu(ui->action_Save_Movie, &GMainWindow::OnSaveMovie);
    connect_menu(ui->action_Movie_Read_Only_Mode,
                 [this](bool checked) { movie.SetReadOnly(checked); });
    connect_menu(ui->action_Advance_Frame, [this] {
        if (emulation_running && system.frame_limiter.IsFrameAdvancing()) {
            system.frame_limiter.AdvanceFrame();
        }
    });
    connect_menu(ui->action_Capture_Screenshot, &GMainWindow::OnCaptureScreenshot);
    connect_menu(ui->action_Dump_Video, &GMainWindow::OnDumpVideo);

    // Help
    connect_menu(ui->action_Open_Lime3DS_Folder, &GMainWindow::OnOpenLime3DSFolder);
    connect_menu(ui->action_Open_Log_Folder, []() {
        QString path = QString::fromStdString(FileUtil::GetUserPath(FileUtil::UserPath::LogDir));
        QDesktopServices::openUrl(QUrl::fromLocalFile(path));
    });
    connect_menu(ui->action_FAQ, []() {
        QDesktopServices::openUrl(QUrl(QStringLiteral("https://discord.com/invite/4ZjMpAp3M6")));
    });
    connect_menu(ui->action_About, &GMainWindow::OnMenuAboutLime3DS);

#if ENABLE_QT_UPDATER
    connect_menu(ui->action_Check_For_Updates, &GMainWindow::OnCheckForUpdates);
    connect_menu(ui->action_Open_Maintenance_Tool, &GMainWindow::OnOpenUpdater);
#endif
}

void GMainWindow::UpdateMenuState() {
    const bool is_paused =
        !emu_thread || !emu_thread->IsRunning() || system.frame_limiter.IsFrameAdvancing();

    const std::array running_actions{
        ui->action_Stop,
        ui->action_Restart,
        ui->action_Configure_Current_Game,
        ui->action_Report_Compatibility,
        ui->action_Load_Amiibo,
        ui->action_Remove_Amiibo,
        ui->action_Pause,
        ui->action_Advance_Frame,
    };

    for (QAction* action : running_actions) {
        action->setEnabled(emulation_running);
    }

    ui->action_Capture_Screenshot->setEnabled(emulation_running && !is_paused);
    ui->action_Advance_Frame->setEnabled(emulation_running && is_paused);

    if (emulation_running && is_paused) {
        ui->action_Pause->setText(tr("&Continue"));
    } else {
        ui->action_Pause->setText(tr("&Pause"));
    }
}

void GMainWindow::OnDisplayTitleBars(bool show) {
    QList<QDockWidget*> widgets = findChildren<QDockWidget*>();

    if (show) {
        for (QDockWidget* widget : widgets) {
            QWidget* old = widget->titleBarWidget();
            widget->setTitleBarWidget(nullptr);
            if (old) {
                delete old;
            }
        }
    } else {
        for (QDockWidget* widget : widgets) {
            QWidget* old = widget->titleBarWidget();
            widget->setTitleBarWidget(new QWidget());
            if (old) {
                delete old;
            }
        }
    }
}

#if ENABLE_QT_UPDATER
void GMainWindow::OnCheckForUpdates() {
    explicit_update_check = true;
    CheckForUpdates();
}

void GMainWindow::CheckForUpdates() {
    if (updater->CheckForUpdates()) {
        LOG_INFO(Frontend, "Update check started");
    } else {
        LOG_WARNING(Frontend, "Unable to start check for updates");
    }
}

void GMainWindow::OnUpdateFound(bool found, bool error) {
    if (error) {
        LOG_WARNING(Frontend, "Update check failed");
        return;
    }

    if (!found) {
        LOG_INFO(Frontend, "No updates found");

        // If the user explicitly clicked the "Check for Updates" button, we are
        //  going to want to show them a prompt anyway.
        if (explicit_update_check) {
            explicit_update_check = false;
            ShowNoUpdatePrompt();
        }
        return;
    }

    if (emulation_running && !explicit_update_check) {
        LOG_INFO(Frontend, "Update found, deferring as game is running");
        defer_update_prompt = true;
        return;
    }

    LOG_INFO(Frontend, "Update found!");
    explicit_update_check = false;

    ShowUpdatePrompt();
}

void GMainWindow::ShowUpdatePrompt() {
    defer_update_prompt = false;

    auto result =
        QMessageBox::question(this, tr("Update Available"),
                              tr("An update is available. Would you like to install it now?"),
                              QMessageBox::Yes | QMessageBox::No, QMessageBox::Yes);

    if (result == QMessageBox::Yes) {
        updater->LaunchUIOnExit();
        close();
    }
}

void GMainWindow::ShowNoUpdatePrompt() {
    QMessageBox::information(this, tr("No Update Found"), tr("No update is found."),
                             QMessageBox::Ok, QMessageBox::Ok);
}

void GMainWindow::OnOpenUpdater() {
    updater->LaunchUI();
}

void GMainWindow::ShowUpdaterWidgets() {
    ui->action_Check_For_Updates->setVisible(UISettings::values.updater_found);
    ui->action_Open_Maintenance_Tool->setVisible(UISettings::values.updater_found);

    connect(updater, &Updater::CheckUpdatesDone, this, &GMainWindow::OnUpdateFound);
}
#endif

void GMainWindow::CheckForMigration() {
    namespace fs = std::filesystem;
    if (fs::is_directory(FileUtil::GetUserPath(FileUtil::UserPath::LegacyUserDir)) &&
        !fs::is_directory(FileUtil::GetUserPath(FileUtil::UserPath::UserDir))) {
        if (QMessageBox::information(
                this, tr("Migration"),
                tr("Lime3DS has moved to a new data directory.\n\n"
                   "Would you like to migrate your Citra data to this new "
                   "location?\n"
                   "(This may take a while; The old data will not be deleted)"),
                QMessageBox::Yes | QMessageBox::No, QMessageBox::Yes) == QMessageBox::Yes) {
            MigrateUserData();
        } else {
            QMessageBox::information(this, tr("Migration"),
                                     tr("You can manually re-trigger this prompt by deleting the "
                                        "new user data directory:\n"
                                        "%1")
                                         .arg(QString::fromStdString(
                                             FileUtil::GetUserPath(FileUtil::UserPath::UserDir))),
                                     QMessageBox::Ok);
        }
    }
}

void GMainWindow::MigrateUserData() {
    namespace fs = std::filesystem;
    const auto copyOptions = fs::copy_options::update_existing | fs::copy_options::recursive;

    fs::copy(FileUtil::GetUserPath(FileUtil::UserPath::LegacyUserDir),
             FileUtil::GetUserPath(FileUtil::UserPath::UserDir), copyOptions);
    if (fs::is_directory(FileUtil::GetUserPath(FileUtil::UserPath::LegacyConfigDir))) {
        fs::copy(FileUtil::GetUserPath(FileUtil::UserPath::LegacyConfigDir),
                 FileUtil::GetUserPath(FileUtil::UserPath::ConfigDir), copyOptions);
    }
    if (fs::is_directory(FileUtil::GetUserPath(FileUtil::UserPath::LegacyCacheDir))) {
        fs::copy(FileUtil::GetUserPath(FileUtil::UserPath::LegacyCacheDir),
                 FileUtil::GetUserPath(FileUtil::UserPath::CacheDir), copyOptions);
    }

    QMessageBox::information(
        this, tr("Migration"),
        tr("Data was migrated successfully. Lime3DS will now start.\n\n"
           "If you wish to clean up the files which were left in the old data location, you can do "
           "so by deleting the following directory:\n"
           "%1")
            .arg(QString::fromStdString(FileUtil::GetUserPath(FileUtil::UserPath::LegacyUserDir))),
        QMessageBox::Ok);
}

#if defined(HAVE_SDL2) && defined(__unix__) && !defined(__APPLE__)
static std::optional<QDBusObjectPath> HoldWakeLockLinux(u32 window_id = 0) {
    if (!QDBusConnection::sessionBus().isConnected()) {
        return {};
    }
    // reference: https://flatpak.github.io/xdg-desktop-portal/#gdbus-org.freedesktop.portal.Inhibit
    QDBusInterface xdp(QStringLiteral("org.freedesktop.portal.Desktop"),
                       QStringLiteral("/org/freedesktop/portal/desktop"),
                       QStringLiteral("org.freedesktop.portal.Inhibit"));
    if (!xdp.isValid()) {
        LOG_WARNING(Frontend, "Couldn't connect to XDP D-Bus endpoint");
        return {};
    }
    QVariantMap options = {};
    //: TRANSLATORS: This string is shown to the user to explain why Lime3DS needs to prevent the
    //: computer from sleeping
    options.insert(QString::fromLatin1("reason"),
                   QCoreApplication::translate("GMainWindow", "Lime3DS is running a game"));
    // 0x4: Suspend lock; 0x8: Idle lock
    QDBusReply<QDBusObjectPath> reply =
        xdp.call(QString::fromLatin1("Inhibit"),
                 QString::fromLatin1("x11:") + QString::number(window_id, 16), 12U, options);

    if (reply.isValid()) {
        return reply.value();
    }
    LOG_WARNING(Frontend, "Couldn't read Inhibit reply from XDP: {}",
                reply.error().message().toStdString());
    return {};
}

static void ReleaseWakeLockLinux(const QDBusObjectPath& lock) {
    if (!QDBusConnection::sessionBus().isConnected()) {
        return;
    }
    QDBusInterface unlocker(QString::fromLatin1("org.freedesktop.portal.Desktop"), lock.path(),
                            QString::fromLatin1("org.freedesktop.portal.Request"));
    unlocker.call(QString::fromLatin1("Close"));
}
#endif // __unix__

void GMainWindow::PreventOSSleep() {
#ifdef _WIN32
    SetThreadExecutionState(ES_CONTINUOUS | ES_SYSTEM_REQUIRED | ES_DISPLAY_REQUIRED);
#elif defined(HAVE_SDL2)
    SDL_DisableScreenSaver();
#if defined(__unix__) && !defined(__APPLE__)
    auto reply = HoldWakeLockLinux(winId());
    if (reply) {
        wake_lock = std::move(reply.value());
    }
#endif // defined(__unix__) && !defined(__APPLE__)
#endif // _WIN32
}

void GMainWindow::AllowOSSleep() {
#ifdef _WIN32
    SetThreadExecutionState(ES_CONTINUOUS);
#elif defined(HAVE_SDL2)
    SDL_EnableScreenSaver();
#if defined(__unix__) && !defined(__APPLE__)
    if (!wake_lock.path().isEmpty()) {
        ReleaseWakeLockLinux(wake_lock);
    }
#endif // defined(__unix__) && !defined(__APPLE__)
#endif // _WIN32
}

bool GMainWindow::LoadROM(const QString& filename) {
    // Shutdown previous session if the emu thread is still active...
    if (emu_thread) {
        ShutdownGame();
    }

    if (!render_window->InitRenderTarget() || !secondary_window->InitRenderTarget()) {
        LOG_CRITICAL(Frontend, "Failed to initialize render targets!");
        return false;
    }

    const auto scope = render_window->Acquire();

    const Core::System::ResultStatus result{
        system.Load(*render_window, filename.toStdString(), secondary_window)};

    if (result != Core::System::ResultStatus::Success) {
        switch (result) {
        case Core::System::ResultStatus::ErrorGetLoader:
            LOG_CRITICAL(Frontend, "Failed to obtain loader for {}!", filename.toStdString());
            QMessageBox::critical(
                this, tr("Invalid ROM Format"),
                tr("Your ROM format is not supported.<br/>Please follow the guides to redump your "
                   "<a "
                   "href='https://web.archive.org/web/20240304210021/https://citra-emu.org/wiki/"
                   "dumping-game-cartridges/'>game "
                   "cartridges</a> or "
                   "<a "
                   "href='https://web.archive.org/web/20240304210011/https://citra-emu.org/wiki/"
                   "dumping-installed-titles/'>installed "
                   "titles</a>."));
            break;

        case Core::System::ResultStatus::ErrorSystemMode:
            LOG_CRITICAL(Frontend, "Failed to load ROM!");
            QMessageBox::critical(
                this, tr("ROM Corrupted"),
                tr("Your ROM is corrupted. <br/>Please follow the guides to redump your "
                   "<a "
                   "href='https://web.archive.org/web/20240304210021/https://citra-emu.org/wiki/"
                   "dumping-game-cartridges/'>game "
                   "cartridges</a> or "
                   "<a "
                   "href='https://web.archive.org/web/20240304210011/https://citra-emu.org/wiki/"
                   "dumping-installed-titles/'>installed "
                   "titles</a>."));
            break;

        case Core::System::ResultStatus::ErrorLoader_ErrorEncrypted: {
            QMessageBox::critical(
                this, tr("ROM Encrypted"),
                tr("Your ROM is encrypted. <br/>Please follow the guides to redump your "
                   "<a "
                   "href='https://web.archive.org/web/20240304210021/https://citra-emu.org/wiki/"
                   "dumping-game-cartridges/'>game "
                   "cartridges</a> or "
                   "<a "
                   "href='https://web.archive.org/web/20240304210011/https://citra-emu.org/wiki/"
                   "dumping-installed-titles/'>installed "
                   "titles</a>."));
            break;
        }
        case Core::System::ResultStatus::ErrorLoader_ErrorInvalidFormat:
            QMessageBox::critical(
                this, tr("Invalid ROM Format"),
                tr("Your ROM format is not supported.<br/>Please follow the guides to redump your "
                   "<a "
                   "href='https://web.archive.org/web/20240304210021/https://citra-emu.org/wiki/"
                   "dumping-game-cartridges/'>game "
                   "cartridges</a> or "
                   "<a "
                   "href='https://web.archive.org/web/20240304210011/https://citra-emu.org/wiki/"
                   "dumping-installed-titles/'>installed "
                   "titles</a>."));
            break;

        case Core::System::ResultStatus::ErrorLoader_ErrorGbaTitle:
            QMessageBox::critical(this, tr("Unsupported ROM"),
                                  tr("GBA Virtual Console ROMs are not supported by Lime3DS."));
            break;

        case Core::System::ResultStatus::ErrorArticDisconnected:
            QMessageBox::critical(
                this, tr("Artic Base Server"),
                tr(fmt::format(
                       "An error has occurred whilst communicating with the Artic Base Server.\n{}",
                       system.GetStatusDetails())
                       .c_str()));
            break;
        default:
            QMessageBox::critical(
                this, tr("Error while loading ROM!"),
                tr("An unknown error occurred. Please see the log for more details."));
            break;
        }
        return false;
    }

    std::string title;
    std::string title_long;
    system.GetAppLoader().ReadTitle(title);
    system.GetAppLoader().ReadTitleLong(title_long);
    game_title = QString::fromStdString(title);
    game_title_long = QString::fromStdString(title_long);
    UpdateWindowTitle();

    u64 title_id;
    system.GetAppLoader().ReadProgramId(title_id);

    game_path = filename;
    game_title_id = title_id;

    return true;
}

void GMainWindow::BootGame(const QString& filename) {
    if (emu_thread) {
        ShutdownGame();
    }

    const bool is_artic = filename.startsWith(QString::fromStdString("articbase://"));

    if (!is_artic && filename.endsWith(QStringLiteral(".cia"))) {
        const auto answer = QMessageBox::question(
            this, tr("CIA must be installed before usage"),
            tr("Before using this CIA, you must install it. Do you want to install it now?"),
            QMessageBox::Yes | QMessageBox::No);

        if (answer == QMessageBox::Yes)
            InstallCIA(QStringList(filename));

        return;
    }

    show_artic_label = is_artic;

    LOG_INFO(Frontend, "Lime3DS starting...");
    if (!is_artic) {
        StoreRecentFile(filename); // Put the filename on top of the list
    }

    if (movie_record_on_start) {
        movie.PrepareForRecording();
    }
    if (movie_playback_on_start) {
        movie.PrepareForPlayback(movie_playback_path.toStdString());
    }

    const std::string path = filename.toStdString();
    auto loader = Loader::GetLoader(path);

    u64 title_id{0};
    Loader::ResultStatus res = loader->ReadProgramId(title_id);

    if (Loader::ResultStatus::Success == res) {
        // Load per game settings
        const std::string name{is_artic ? "" : FileUtil::GetFilename(filename.toStdString())};
        const std::string config_file_name =
            title_id == 0 ? name : fmt::format("{:016X}", title_id);
        LOG_INFO(Frontend, "Loading per game config file for title {}", config_file_name);
        Config per_game_config(config_file_name, Config::ConfigType::PerGameConfig);
    }

    // Artic Base Server cannot accept a client multiple times, so multiple loaders are not
    // possible. Instead register the app loader early and do not create it again on system load.
    if (!loader->SupportsMultipleInstancesForSameFile()) {
        system.RegisterAppLoaderEarly(loader);
    }

    system.ApplySettings();

    Settings::LogSettings();

    // Save configurations
    UpdateUISettings();
    game_list->SaveInterfaceLayout();
    config->Save();

    if (!LoadROM(filename)) {
        render_window->ReleaseRenderTarget();
        secondary_window->ReleaseRenderTarget();
        return;
    }

    // Set everything up
    if (movie_record_on_start) {
        movie.StartRecording(movie_record_path.toStdString(), movie_record_author.toStdString());
        movie_record_on_start = false;
        movie_record_path.clear();
        movie_record_author.clear();
    }
    if (movie_playback_on_start) {
        movie.StartPlayback(movie_playback_path.toStdString());
        movie_playback_on_start = false;
        movie_playback_path.clear();
    }

    ui->action_Advance_Frame->setEnabled(false);

    if (video_dumping_on_start) {
        StartVideoDumping(video_dumping_path);
        video_dumping_on_start = false;
        video_dumping_path.clear();
    }

    // Register debug widgets
    if (graphicsWidget->isVisible()) {
        graphicsWidget->Register();
    }

    // Create and start the emulation thread
    emu_thread = std::make_unique<EmuThread>(system, *render_window);
    emit EmulationStarting(emu_thread.get());
    emu_thread->start();

    connect(render_window, &GRenderWindow::Closed, this, &GMainWindow::OnStopGame);
    connect(render_window, &GRenderWindow::MouseActivity, this, &GMainWindow::OnMouseActivity);
    connect(secondary_window, &GRenderWindow::Closed, this, &GMainWindow::OnStopGame);
    connect(secondary_window, &GRenderWindow::MouseActivity, this, &GMainWindow::OnMouseActivity);

    // BlockingQueuedConnection is important here, it makes sure we've finished refreshing our views
    // before the CPU continues
    connect(emu_thread.get(), &EmuThread::DebugModeEntered, registersWidget,
            &RegistersWidget::OnDebugModeEntered, Qt::BlockingQueuedConnection);
    connect(emu_thread.get(), &EmuThread::DebugModeEntered, waitTreeWidget,
            &WaitTreeWidget::OnDebugModeEntered, Qt::BlockingQueuedConnection);
    connect(emu_thread.get(), &EmuThread::DebugModeLeft, registersWidget,
            &RegistersWidget::OnDebugModeLeft, Qt::BlockingQueuedConnection);
    connect(emu_thread.get(), &EmuThread::DebugModeLeft, waitTreeWidget,
            &WaitTreeWidget::OnDebugModeLeft, Qt::BlockingQueuedConnection);

    connect(emu_thread.get(), &EmuThread::LoadProgress, loading_screen,
            &LoadingScreen::OnLoadProgress, Qt::QueuedConnection);
    connect(emu_thread.get(), &EmuThread::HideLoadingScreen, loading_screen,
            &LoadingScreen::OnLoadComplete);

    // Update the GUI
    registersWidget->OnDebugModeEntered();
    if (ui->action_Single_Window_Mode->isChecked()) {
        game_list->hide();
        game_list_placeholder->hide();
    }
    status_bar_update_timer.start(1000);

    if (UISettings::values.hide_mouse) {
        mouse_hide_timer.start();
        setMouseTracking(true);
    }

    loading_screen->Prepare(system.GetAppLoader());
    loading_screen->show();

    emulation_running = true;
    if (ui->action_Fullscreen->isChecked()) {
        ShowFullscreen();
    }

    OnStartGame();
}

void GMainWindow::ShutdownGame() {
    if (!emulation_running) {
        return;
    }

    if (ui->action_Fullscreen->isChecked()) {
        HideFullscreen();
    }

    auto video_dumper = system.GetVideoDumper();
    if (video_dumper && video_dumper->IsDumping()) {
        game_shutdown_delayed = true;
        OnStopVideoDumping();
        return;
    }

    AllowOSSleep();

    discord_rpc->Pause();
    emu_thread->RequestStop();

    // Release emu threads from any breakpoints
    // This belongs after RequestStop() and before wait() because if emulation stops on a GPU
    // breakpoint after (or before) RequestStop() is called, the emulation would never be able
    // to continue out to the main loop and terminate. Thus wait() would hang forever.
    // TODO(bunnei): This function is not thread safe, but it's being used as if it were
    Pica::g_debug_context->ClearBreakpoints();

    // Unregister debug widgets
    if (graphicsWidget->isVisible()) {
        graphicsWidget->Unregister();
    }

    // Frame advancing must be cancelled in order to release the emu thread from waiting
    system.frame_limiter.SetFrameAdvancing(false);

    emit EmulationStopping();

    // Wait for emulation thread to complete and delete it
    emu_thread->wait();
    emu_thread = nullptr;

    OnCloseMovie();

    discord_rpc->Update();

#ifdef __unix__
    Common::Linux::StopGamemode();
#endif

    // The emulation is stopped, so closing the window or not does not matter anymore
    disconnect(render_window, &GRenderWindow::Closed, this, &GMainWindow::OnStopGame);
    disconnect(secondary_window, &GRenderWindow::Closed, this, &GMainWindow::OnStopGame);

    render_window->hide();
    secondary_window->hide();
    loading_screen->hide();
    loading_screen->Clear();

    if (game_list->IsEmpty()) {
        game_list_placeholder->show();
    } else {
        game_list->show();
    }
    game_list->SetFilterFocus();

    setMouseTracking(false);

    // Disable status bar updates
    status_bar_update_timer.stop();
    message_label_used_for_movie = false;
    show_artic_label = false;
    artic_traffic_label->setVisible(false);
    emu_speed_label->setVisible(false);
    game_fps_label->setVisible(false);
    emu_frametime_label->setVisible(false);

    UpdateSaveStates();

    emulation_running = false;

#if ENABLE_QT_UDPATER
    if (defer_update_prompt) {
        ShowUpdatePrompt();
    }
#endif

    game_title.clear();
    game_title_long.clear();
    UpdateWindowTitle();

    game_path.clear();
    game_title_id = 0;

    // Update the GUI
    UpdateMenuState();

    // When closing the game, destroy the GLWindow to clear the context after the game is closed
    render_window->ReleaseRenderTarget();
    secondary_window->ReleaseRenderTarget();
}

void GMainWindow::StoreRecentFile(const QString& filename) {
    UISettings::values.recent_files.prepend(filename);
    UISettings::values.recent_files.removeDuplicates();
    while (UISettings::values.recent_files.size() > max_recent_files_item) {
        UISettings::values.recent_files.removeLast();
    }

    UpdateRecentFiles();
}

void GMainWindow::UpdateRecentFiles() {
    const int num_recent_files =
        std::min(static_cast<int>(UISettings::values.recent_files.size()), max_recent_files_item);

    for (int i = 0; i < num_recent_files; i++) {
        const QString text = QStringLiteral("&%1. %2").arg(i + 1).arg(
            QFileInfo(UISettings::values.recent_files[i]).fileName());
        actions_recent_files[i]->setText(text);
        actions_recent_files[i]->setData(UISettings::values.recent_files[i]);
        actions_recent_files[i]->setToolTip(UISettings::values.recent_files[i]);
        actions_recent_files[i]->setVisible(true);
    }

    for (int j = num_recent_files; j < max_recent_files_item; ++j) {
        actions_recent_files[j]->setVisible(false);
    }

    // Enable the recent files menu if the list isn't empty
    ui->menu_recent_files->setEnabled(num_recent_files != 0);
}

void GMainWindow::UpdateSaveStates() {
    if (!system.IsPoweredOn()) {
        ui->menu_Load_State->setEnabled(false);
        ui->menu_Save_State->setEnabled(false);
        return;
    }

    ui->menu_Load_State->setEnabled(true);
    ui->menu_Save_State->setEnabled(true);
    ui->action_Load_from_Newest_Slot->setEnabled(false);

    oldest_slot = newest_slot = 0;
    oldest_slot_time = std::numeric_limits<u64>::max();
    newest_slot_time = 0;

    u64 title_id;
    if (system.GetAppLoader().ReadProgramId(title_id) != Loader::ResultStatus::Success) {
        return;
    }
    auto savestates = Core::ListSaveStates(title_id, movie.GetCurrentMovieID());
    for (u32 i = 0; i < Core::SaveStateSlotCount; ++i) {
        actions_load_state[i]->setEnabled(false);
        actions_load_state[i]->setText(tr("Slot %1").arg(i + 1));
        actions_save_state[i]->setText(tr("Slot %1").arg(i + 1));
    }
    for (const auto& savestate : savestates) {
        const bool display_name =
            savestate.status == Core::SaveStateInfo::ValidationStatus::RevisionDismatch &&
            !savestate.build_name.empty();
        const auto text =
            tr("Slot %1 - %2 %3")
                .arg(savestate.slot)
                .arg(QDateTime::fromSecsSinceEpoch(savestate.time)
                         .toString(QStringLiteral("yyyy-MM-dd hh:mm:ss")))
                .arg(display_name ? QString::fromStdString(savestate.build_name) : QLatin1String())
                .trimmed();

        actions_load_state[savestate.slot - 1]->setEnabled(true);
        actions_load_state[savestate.slot - 1]->setText(text);
        actions_save_state[savestate.slot - 1]->setText(text);

        ui->action_Load_from_Newest_Slot->setEnabled(true);

        if (savestate.time > newest_slot_time) {
            newest_slot = savestate.slot;
            newest_slot_time = savestate.time;
        }
        if (savestate.time < oldest_slot_time) {
            oldest_slot = savestate.slot;
            oldest_slot_time = savestate.time;
        }
    }
    for (u32 i = 0; i < Core::SaveStateSlotCount; ++i) {
        if (!actions_load_state[i]->isEnabled()) {
            // Prefer empty slot
            oldest_slot = i + 1;
            oldest_slot_time = 0;
            break;
        }
    }
}

void GMainWindow::OnGameListLoadFile(QString game_path) {
    if (ConfirmChangeGame()) {
        BootGame(game_path);
    }
}

void GMainWindow::OnGameListOpenFolder(u64 data_id, GameListOpenTarget target) {
    std::string path;
    std::string open_target;

    switch (target) {
    case GameListOpenTarget::SAVE_DATA: {
        open_target = "Save Data";
        std::string sdmc_dir = FileUtil::GetUserPath(FileUtil::UserPath::SDMCDir);
        path = FileSys::ArchiveSource_SDSaveData::GetSaveDataPathFor(sdmc_dir, data_id);
        break;
    }
    case GameListOpenTarget::EXT_DATA: {
        open_target = "Extra Data";
        std::string sdmc_dir = FileUtil::GetUserPath(FileUtil::UserPath::SDMCDir);
        path = FileSys::GetExtDataPathFromId(sdmc_dir, data_id);
        break;
    }
    case GameListOpenTarget::APPLICATION: {
        open_target = "Application";
        auto media_type = Service::AM::GetTitleMediaType(data_id);
        path = Service::AM::GetTitlePath(media_type, data_id) + "content/";
        break;
    }
    case GameListOpenTarget::UPDATE_DATA: {
        open_target = "Update Data";
        path = Service::AM::GetTitlePath(Service::FS::MediaType::SDMC, data_id + 0xe00000000) +
               "content/";
        break;
    }
    case GameListOpenTarget::TEXTURE_DUMP: {
        open_target = "Dumped Textures";
        path = fmt::format("{}textures/{:016X}/",
                           FileUtil::GetUserPath(FileUtil::UserPath::DumpDir), data_id);
        break;
    }
    case GameListOpenTarget::TEXTURE_LOAD: {
        open_target = "Custom Textures";
        path = fmt::format("{}textures/{:016X}/",
                           FileUtil::GetUserPath(FileUtil::UserPath::LoadDir), data_id);
        break;
    }
    case GameListOpenTarget::MODS: {
        open_target = "Mods";
        path = fmt::format("{}mods/{:016X}/", FileUtil::GetUserPath(FileUtil::UserPath::LoadDir),
                           data_id);
        break;
    }
    case GameListOpenTarget::DLC_DATA: {
        open_target = "DLC Data";
        path = fmt::format("{}Nintendo 3DS/00000000000000000000000000000000/"
                           "00000000000000000000000000000000/title/0004008c/{:08x}/content/",
                           FileUtil::GetUserPath(FileUtil::UserPath::SDMCDir), data_id);
        break;
    }
    case GameListOpenTarget::SHADER_CACHE: {
        open_target = "Shader Cache";
        path = FileUtil::GetUserPath(FileUtil::UserPath::ShaderDir);
        break;
    }
    default:
        LOG_ERROR(Frontend, "Unexpected target {}", static_cast<int>(target));
        return;
    }

    QString qpath = QString::fromStdString(path);

    QDir dir(qpath);
    if (!dir.exists()) {
        QMessageBox::critical(
            this, tr("Error Opening %1 Folder").arg(QString::fromStdString(open_target)),
            tr("Folder does not exist!"));
        return;
    }

    LOG_INFO(Frontend, "Opening {} path for data_id={:016x}", open_target, data_id);

    QDesktopServices::openUrl(QUrl::fromLocalFile(qpath));
}

void GMainWindow::OnGameListRemovePlayTimeData(u64 program_id) {
    if (QMessageBox::question(this, tr("Remove Play Time Data"), tr("Reset play time?"),
                              QMessageBox::Yes | QMessageBox::No,
                              QMessageBox::No) != QMessageBox::Yes) {
        return;
    }

    play_time_manager->ResetProgramPlayTime(program_id);
    game_list->PopulateAsync(UISettings::values.game_dirs);
}

bool GMainWindow::CreateShortcutLink(const std::filesystem::path& shortcut_path,
                                     const std::string& comment,
                                     const std::filesystem::path& icon_path,
                                     const std::string& command, const std::string& arguments,
                                     const std::string& categories, const std::string& keywords,
                                     const std::string& name, const bool& skip_tryexec) try {
#if defined(__linux__) || defined(__FreeBSD__) // Linux and FreeBSD
    std::filesystem::path shortcut_path_full = shortcut_path / (name + ".desktop");
    std::ofstream shortcut_stream(shortcut_path_full, std::ios::binary | std::ios::trunc);
    if (!shortcut_stream.is_open()) {
        LOG_ERROR(Frontend, "Failed to create shortcut");
        return false;
    }
    // TODO: Migrate fmt::print to std::print in futures STD C++ 23.
    fmt::print(shortcut_stream, "[Desktop Entry]\n");
    fmt::print(shortcut_stream, "Type=Application\n");
    fmt::print(shortcut_stream, "Version=1.0\n");
    fmt::print(shortcut_stream, "Name={}\n", name);
    if (!comment.empty()) {
        fmt::print(shortcut_stream, "Comment={}\n", comment);
    }
    if (std::filesystem::is_regular_file(icon_path)) {
        fmt::print(shortcut_stream, "Icon={}\n", icon_path.string());
    }
    if (!skip_tryexec) {
        fmt::print(shortcut_stream, "TryExec={}\n", command);
    }
    fmt::print(shortcut_stream, "Exec={} {}\n", command, arguments);
    if (!categories.empty()) {
        fmt::print(shortcut_stream, "Categories={}\n", categories);
    }
    if (!keywords.empty()) {
        fmt::print(shortcut_stream, "Keywords={}\n", keywords);
    }
    return true;
#elif defined(_WIN32) // Windows
    HRESULT hr = CoInitialize(nullptr);
    if (FAILED(hr)) {
        LOG_ERROR(Frontend, "CoInitialize failed");
        return false;
    }
    SCOPE_EXIT({ CoUninitialize(); });
    IShellLinkW* ps1 = nullptr;
    IPersistFile* persist_file = nullptr;
    SCOPE_EXIT({
        if (persist_file != nullptr) {
            persist_file->Release();
        }
        if (ps1 != nullptr) {
            ps1->Release();
        }
    });
    HRESULT hres = CoCreateInstance(CLSID_ShellLink, nullptr, CLSCTX_INPROC_SERVER, IID_IShellLinkW,
                                    reinterpret_cast<void**>(&ps1));
    if (FAILED(hres)) {
        LOG_ERROR(Frontend, "Failed to create IShellLinkW instance");
        return false;
    }
    hres = ps1->SetPath(Common::UTF8ToUTF16W(command).data());
    if (FAILED(hres)) {
        LOG_ERROR(Frontend, "Failed to set path");
        return false;
    }
    if (!arguments.empty()) {
        hres = ps1->SetArguments(Common::UTF8ToUTF16W(arguments).data());
        if (FAILED(hres)) {
            LOG_ERROR(Frontend, "Failed to set arguments");
            return false;
        }
    }
    if (!comment.empty()) {
        hres = ps1->SetDescription(Common::UTF8ToUTF16W(comment).data());
        if (FAILED(hres)) {
            LOG_ERROR(Frontend, "Failed to set description");
            return false;
        }
    }
    if (std::filesystem::is_regular_file(icon_path)) {
        hres = ps1->SetIconLocation(icon_path.c_str(), 0);
        if (FAILED(hres)) {
            LOG_ERROR(Frontend, "Failed to set icon location");
            return false;
        }
    }
    hres = ps1->QueryInterface(IID_IPersistFile, reinterpret_cast<void**>(&persist_file));
    if (FAILED(hres)) {
        LOG_ERROR(Frontend, "Failed to get IPersistFile interface");
        return false;
    }
    hres = persist_file->Save(std::filesystem::path{shortcut_path / (name + ".lnk")}.c_str(), TRUE);
    if (FAILED(hres)) {
        LOG_ERROR(Frontend, "Failed to save shortcut");
        return false;
    }
    return true;
#else                 // Unsupported platform
    return false;
#endif
} catch (const std::exception& e) {
    LOG_ERROR(Frontend, "Failed to create shortcut: {}", e.what());
    return false;
}

// Messages in pre-defined message boxes for less code spaghetti
bool GMainWindow::CreateShortcutMessagesGUI(QWidget* parent, int message,
                                            const QString& game_title) {
    int result = 0;
    QMessageBox::StandardButtons buttons;
    switch (message) {
    case GMainWindow::CREATE_SHORTCUT_MSGBOX_FULLSCREEN_PROMPT:
        buttons = QMessageBox::Yes | QMessageBox::No;
        result =
            QMessageBox::information(parent, tr("Create Shortcut"),
                                     tr("Do you want to launch the game in fullscreen?"), buttons);
        return result == QMessageBox::Yes;
    case GMainWindow::CREATE_SHORTCUT_MSGBOX_SUCCESS:
        QMessageBox::information(parent, tr("Create Shortcut"),
                                 tr("Successfully created a shortcut to %1").arg(game_title));
        return false;
    case GMainWindow::CREATE_SHORTCUT_MSGBOX_APPIMAGE_VOLATILE_WARNING:
        buttons = QMessageBox::StandardButton::Ok | QMessageBox::StandardButton::Cancel;
        result =
            QMessageBox::warning(this, tr("Create Shortcut"),
                                 tr("This will create a shortcut to the current AppImage. This may "
                                    "not work well if you update. Continue?"),
                                 buttons);
        return result == QMessageBox::Ok;
    default:
        buttons = QMessageBox::Ok;
        QMessageBox::critical(parent, tr("Create Shortcut"),
                              tr("Failed to create a shortcut to %1").arg(game_title), buttons);
        return false;
    }
}

bool GMainWindow::MakeShortcutIcoPath(const u64 program_id, const std::string_view game_file_name,
                                      std::filesystem::path& out_icon_path) {
    // Get path to Lime3DS icons directory & icon extension
    std::string ico_extension = "png";
#if defined(_WIN32)
    out_icon_path = FileUtil::GetUserPath(FileUtil::UserPath::IconsDir);
    ico_extension = "ico";
#elif defined(__linux__) || defined(__FreeBSD__)
    out_icon_path = FileUtil::GetUserDirectory("XDG_DATA_HOME") + "/icons/hicolor/256x256/";
#endif
    // Create icons directory if it doesn't exist
    if (!FileUtil::CreateFullPath(out_icon_path.string())) {
        QMessageBox::critical(
            this, tr("Create Icon"),
            tr("Cannot create icon file. Path \"%1\" does not exist and cannot be created.")
                .arg(QString::fromStdString(out_icon_path.string())),
            QMessageBox::StandardButton::Ok);
        out_icon_path.clear();
        return false;
    }

    // Create icon file path
<<<<<<< HEAD
    out_icon_path /=
        (program_id == 0 ? fmt::format("lime3ds-{}.{}", game_file_name, ico_extension)
                         : fmt::format("lime3ds-{:016X}.{}", program_id, ico_extension));
=======
    out_icon_path /= (program_id == 0 ? fmt::format("lime-{}.{}", game_file_name, ico_extension)
                                      : fmt::format("lime-{:016X}.{}", program_id, ico_extension));
>>>>>>> 0a6bea8f
    return true;
}

void GMainWindow::OnGameListCreateShortcut(u64 program_id, const std::string& game_path,
                                           GameListShortcutTarget target) {
<<<<<<< HEAD
    // Get path to lime3ds executable
    const QStringList args = QApplication::arguments();
    std::filesystem::path lime3ds_command = args[0].toStdString();
    // If relative path, make it an absolute path
    if (lime3ds_command.c_str()[0] == '.') {
        lime3ds_command =
            FileUtil::GetCurrentDir().value_or("") + DIR_SEP + lime3ds_command.string();
=======
    std::string lime_command{};
    bool skip_tryexec = false;
    const char* env_flatpak_id = getenv("FLATPAK_ID");
    if (env_flatpak_id) {
        lime_command = fmt::format("flatpak run {}", env_flatpak_id);
        skip_tryexec = true;
    } else {
        // Get path to Lime3DS executable
        const QStringList args = QApplication::arguments();
        lime_command = args[0].toStdString();
        // If relative path, make it an absolute path
        if (lime_command.c_str()[0] == '.') {
            lime_command = FileUtil::GetCurrentDir().value_or("") + DIR_SEP + lime_command;
        }
>>>>>>> 0a6bea8f
    }

    // Shortcut path
    std::filesystem::path shortcut_path{};
    if (target == GameListShortcutTarget::Desktop) {
        shortcut_path =
            QStandardPaths::writableLocation(QStandardPaths::DesktopLocation).toStdString();
    } else if (target == GameListShortcutTarget::Applications) {
        shortcut_path = GetApplicationsDirectory();
    }

    // Icon path and title
    if (!std::filesystem::exists(shortcut_path)) {
        CreateShortcutMessagesGUI(this, CREATE_SHORTCUT_MSGBOX_ERROR, {});
        LOG_ERROR(Frontend, "Invalid shortcut target");
        return;
    }

    // Get title from game file
    const auto loader = Loader::GetLoader(game_path);
    std::string game_title = fmt::format("{:016X}", program_id);
    if (loader->ReadTitle(game_title) != Loader::ResultStatus::Success) {
        game_title = fmt::format("{:016x}", program_id);
    }

    // Delete illegal characters from title
    const std::string illegal_chars = "<>:\"/\\|?*.";
    for (auto it = game_title.rbegin(); it != game_title.rend(); ++it) {
        if (illegal_chars.find(*it) != std::string::npos) {
            game_title.erase(it.base() - 1);
        }
    }

    // Get icon from game file
    std::vector<u8> icon_image_file;
    if (loader->ReadIcon(icon_image_file) != Loader::ResultStatus::Success) {
        LOG_WARNING(Frontend, "Could not read icon from {:s}", game_path);
    }

    const QPixmap pixmap = GetQPixmapFromSMDH(icon_image_file);
    const QImage icon_data = pixmap.toImage();
    std::filesystem::path out_icon_path;
    if (MakeShortcutIcoPath(program_id, game_title, out_icon_path)) {
        if (!SaveIconToFile(out_icon_path, icon_data)) {
            LOG_ERROR(Frontend, "Could not write icon to file");
        }
    }

    const auto qt_game_title = QString::fromStdString(game_title);
#if defined(__linux__)
    // Special case for AppImages
    // Warn once if we are making a shortcut to a volatile AppImage
    const std::string appimage_ending =
        std::string(Common::g_scm_rev).substr(0, 9).append(".AppImage");
<<<<<<< HEAD
    if (lime3ds_command.string().ends_with(appimage_ending) &&
        !UISettings::values.shortcut_already_warned) {
=======
    if (lime_command.ends_with(appimage_ending) && !UISettings::values.shortcut_already_warned) {
>>>>>>> 0a6bea8f
        if (CreateShortcutMessagesGUI(this, CREATE_SHORTCUT_MSGBOX_APPIMAGE_VOLATILE_WARNING,
                                      qt_game_title)) {
            return;
        }
        UISettings::values.shortcut_already_warned = true;
    }
#endif // __linux__
    // Create shortcut
    std::string arguments = fmt::format("-g \"{:s}\"", game_path);
    if (CreateShortcutMessagesGUI(this, CREATE_SHORTCUT_MSGBOX_FULLSCREEN_PROMPT, qt_game_title)) {
        arguments = "-f " + arguments;
    }
    const std::string comment = fmt::format("Start {:s} with the Lime3DS Emulator", game_title);
    const std::string categories = "Game;Emulator;Qt;";
    const std::string keywords = "3ds;Nintendo;";

<<<<<<< HEAD
    if (CreateShortcutLink(shortcut_path, comment, out_icon_path, lime3ds_command, arguments,
                           categories, keywords, game_title)) {
=======
    if (CreateShortcutLink(shortcut_path, comment, out_icon_path, lime_command, arguments,
                           categories, keywords, game_title, skip_tryexec)) {
>>>>>>> 0a6bea8f
        CreateShortcutMessagesGUI(this, CREATE_SHORTCUT_MSGBOX_SUCCESS, qt_game_title);
        return;
    }
    CreateShortcutMessagesGUI(this, CREATE_SHORTCUT_MSGBOX_ERROR, qt_game_title);
}

void GMainWindow::OnGameListDumpRomFS(QString game_path, u64 program_id) {
    auto* dialog = new QProgressDialog(tr("Dumping..."), tr("Cancel"), 0, 0, this);
    dialog->setWindowModality(Qt::WindowModal);
    dialog->setWindowFlags(dialog->windowFlags() &
                           ~(Qt::WindowCloseButtonHint | Qt::WindowContextHelpButtonHint));
    dialog->setCancelButton(nullptr);
    dialog->setMinimumDuration(0);
    dialog->setValue(0);

    const auto base_path = fmt::format(
        "{}romfs/{:016X}", FileUtil::GetUserPath(FileUtil::UserPath::DumpDir), program_id);
    const auto update_path =
        fmt::format("{}romfs/{:016X}", FileUtil::GetUserPath(FileUtil::UserPath::DumpDir),
                    program_id | 0x0004000e00000000);
    using FutureWatcher = QFutureWatcher<std::pair<Loader::ResultStatus, Loader::ResultStatus>>;
    auto* future_watcher = new FutureWatcher(this);
    connect(future_watcher, &FutureWatcher::finished, this,
            [this, dialog, base_path, update_path, future_watcher] {
                dialog->hide();
                const auto& [base, update] = future_watcher->result();
                if (base != Loader::ResultStatus::Success) {
                    QMessageBox::critical(
                        this, tr("Lime3DS"),
                        tr("Could not dump base RomFS.\nRefer to the log for details."));
                    return;
                }
                QDesktopServices::openUrl(QUrl::fromLocalFile(QString::fromStdString(base_path)));
                if (update == Loader::ResultStatus::Success) {
                    QDesktopServices::openUrl(
                        QUrl::fromLocalFile(QString::fromStdString(update_path)));
                }
            });

    auto future = QtConcurrent::run([game_path, base_path, update_path] {
        std::unique_ptr<Loader::AppLoader> loader = Loader::GetLoader(game_path.toStdString());
        return std::make_pair(loader->DumpRomFS(base_path), loader->DumpUpdateRomFS(update_path));
    });
    future_watcher->setFuture(future);
}

void GMainWindow::OnGameListOpenDirectory(const QString& directory) {
    QString path;
    if (directory == QStringLiteral("INSTALLED")) {
        path = QString::fromStdString(FileUtil::GetUserPath(FileUtil::UserPath::SDMCDir) +
                                      "Nintendo "
                                      "3DS/00000000000000000000000000000000/"
                                      "00000000000000000000000000000000/title/00040000");
    } else if (directory == QStringLiteral("SYSTEM")) {
        path = QString::fromStdString(FileUtil::GetUserPath(FileUtil::UserPath::NANDDir) +
                                      "00000000000000000000000000000000/title/00040010");
    } else {
        path = directory;
    }
    if (!QFileInfo::exists(path)) {
        QMessageBox::critical(this, tr("Error Opening %1").arg(path), tr("Folder does not exist!"));
        return;
    }
    QDesktopServices::openUrl(QUrl::fromLocalFile(path));
}

void GMainWindow::OnGameListAddDirectory() {
    const QString dir_path = QFileDialog::getExistingDirectory(this, tr("Select Directory"));
    if (dir_path.isEmpty())
        return;
    UISettings::GameDir game_dir{dir_path, false, true};
    if (!UISettings::values.game_dirs.contains(game_dir)) {
        UISettings::values.game_dirs.append(game_dir);
        game_list->PopulateAsync(UISettings::values.game_dirs);
    } else {
        LOG_WARNING(Frontend, "Selected directory is already in the game list");
    }
}

void GMainWindow::OnGameListShowList(bool show) {
    if (emulation_running && ui->action_Single_Window_Mode->isChecked())
        return;
    game_list->setVisible(show);
    game_list_placeholder->setVisible(!show);
};

void GMainWindow::OnGameListOpenPerGameProperties(const QString& file) {
    const auto loader = Loader::GetLoader(file.toStdString());

    u64 title_id{};
    if (!loader || loader->ReadProgramId(title_id) != Loader::ResultStatus::Success) {
        QMessageBox::information(this, tr("Properties"),
                                 tr("The game properties could not be loaded."));
        return;
    }

    OpenPerGameConfiguration(title_id, file);
}

void GMainWindow::OnMenuLoadFile() {
    const QString extensions = QStringLiteral("*.").append(
        GameList::supported_file_extensions.join(QStringLiteral(" *.")));
    const QString file_filter = tr("3DS Executable (%1);;All Files (*.*)",
                                   "%1 is an identifier for the 3DS executable file extensions.")
                                    .arg(extensions);
    const QString filename = QFileDialog::getOpenFileName(
        this, tr("Load File"), UISettings::values.roms_path, file_filter);

    if (filename.isEmpty()) {
        return;
    }

    UISettings::values.roms_path = QFileInfo(filename).path();
    BootGame(filename);
}

void GMainWindow::OnMenuInstallCIA() {
    QStringList filepaths = QFileDialog::getOpenFileNames(
        this, tr("Load Files"), UISettings::values.roms_path,
        tr("3DS Installation File (*.CIA*)") + QStringLiteral(";;") + tr("All Files (*.*)"));

    if (filepaths.isEmpty()) {
        return;
    }

    UISettings::values.roms_path = QFileInfo(filepaths[0]).path();
    InstallCIA(filepaths);
}

void GMainWindow::OnMenuConnectArticBase() {
    bool ok = false;
    auto res = QInputDialog::getText(this, tr("Connect to Artic Base"),
                                     tr("Enter Artic Base server address:"), QLineEdit::Normal,
                                     UISettings::values.last_artic_base_addr, &ok);
    if (ok) {
        UISettings::values.last_artic_base_addr = res;
        BootGame(QString::fromStdString("articbase://").append(res));
    }
}

void GMainWindow::OnMenuBootHomeMenu(u32 region) {
    BootGame(QString::fromStdString(Core::GetHomeMenuNcchPath(region)));
}

void GMainWindow::InstallCIA(QStringList filepaths) {
    ui->action_Install_CIA->setEnabled(false);
    game_list->SetDirectoryWatcherEnabled(false);
    progress_bar->show();
    progress_bar->setMaximum(INT_MAX);

    (void)QtConcurrent::run([&, filepaths] {
        Service::AM::InstallStatus status;
        const auto cia_progress = [&](std::size_t written, std::size_t total) {
            emit UpdateProgress(written, total);
        };
        for (const auto& current_path : filepaths) {
            status = Service::AM::InstallCIA(current_path.toStdString(), cia_progress);
            emit CIAInstallReport(status, current_path);
        }
        emit CIAInstallFinished();
    });
}

void GMainWindow::OnUpdateProgress(std::size_t written, std::size_t total) {
    progress_bar->setValue(
        static_cast<int>(INT_MAX * (static_cast<double>(written) / static_cast<double>(total))));
}

void GMainWindow::OnCIAInstallReport(Service::AM::InstallStatus status, QString filepath) {
    QString filename = QFileInfo(filepath).fileName();
    switch (status) {
    case Service::AM::InstallStatus::Success:
        this->statusBar()->showMessage(tr("%1 has been installed successfully.").arg(filename));
        break;
    case Service::AM::InstallStatus::ErrorFailedToOpenFile:
        QMessageBox::critical(this, tr("Unable to open File"),
                              tr("Could not open %1").arg(filename));
        break;
    case Service::AM::InstallStatus::ErrorAborted:
        QMessageBox::critical(
            this, tr("Installation aborted"),
            tr("The installation of %1 was aborted. Please see the log for more details")
                .arg(filename));
        break;
    case Service::AM::InstallStatus::ErrorInvalid:
        QMessageBox::critical(this, tr("Invalid File"), tr("%1 is not a valid CIA").arg(filename));
        break;
    case Service::AM::InstallStatus::ErrorEncrypted:
        QMessageBox::critical(this, tr("Encrypted File"),
                              tr("%1 must be decrypted "
                                 "before being used with Lime3DS. A real 3DS is required.")
                                  .arg(filename));
        break;
    case Service::AM::InstallStatus::ErrorFileNotFound:
        QMessageBox::critical(this, tr("Unable to find File"),
                              tr("Could not find %1").arg(filename));
        break;
    }
}

void GMainWindow::OnCIAInstallFinished() {
    progress_bar->hide();
    progress_bar->setValue(0);
    game_list->SetDirectoryWatcherEnabled(true);
    ui->action_Install_CIA->setEnabled(true);
    game_list->PopulateAsync(UISettings::values.game_dirs);
}

void GMainWindow::UninstallTitles(
    const std::vector<std::tuple<Service::FS::MediaType, u64, QString>>& titles) {
    if (titles.empty()) {
        return;
    }

    // Select the first title in the list as representative.
    const auto first_name = std::get<QString>(titles[0]);

    QProgressDialog progress(tr("Uninstalling '%1'...").arg(first_name), tr("Cancel"), 0,
                             static_cast<int>(titles.size()), this);
    progress.setWindowModality(Qt::WindowModal);

    QFutureWatcher<void> future_watcher;
    QObject::connect(&future_watcher, &QFutureWatcher<void>::finished, &progress,
                     &QProgressDialog::reset);
    QObject::connect(&progress, &QProgressDialog::canceled, &future_watcher,
                     &QFutureWatcher<void>::cancel);
    QObject::connect(&future_watcher, &QFutureWatcher<void>::progressValueChanged, &progress,
                     &QProgressDialog::setValue);

    auto failed = false;
    QString failed_name;

    const auto uninstall_title = [&future_watcher, &failed, &failed_name](const auto& title) {
        const auto name = std::get<QString>(title);
        const auto media_type = std::get<Service::FS::MediaType>(title);
        const auto program_id = std::get<u64>(title);

        const auto result = Service::AM::UninstallProgram(media_type, program_id);
        if (result.IsError()) {
            LOG_ERROR(Frontend, "Failed to uninstall '{}': 0x{:08X}", name.toStdString(),
                      result.raw);
            failed = true;
            failed_name = name;
            future_watcher.cancel();
        }
    };

    future_watcher.setFuture(QtConcurrent::map(titles, uninstall_title));
    progress.exec();
    future_watcher.waitForFinished();

    if (failed) {
        QMessageBox::critical(this, tr("Lime3DS"),
                              tr("Failed to uninstall '%1'.").arg(failed_name));
    } else if (!future_watcher.isCanceled()) {
        QMessageBox::information(this, tr("Lime3DS"),
                                 tr("Successfully uninstalled '%1'.").arg(first_name));
    }
}

void GMainWindow::OnMenuRecentFile() {
    QAction* action = qobject_cast<QAction*>(sender());
    ASSERT(action);

    const QString filename = action->data().toString();
    if (QFileInfo::exists(filename)) {
        BootGame(filename);
    } else {
        // Display an error message and remove the file from the list.
        QMessageBox::information(this, tr("File not found"),
                                 tr("File \"%1\" not found").arg(filename));

        UISettings::values.recent_files.removeOne(filename);
        UpdateRecentFiles();
    }
}

void GMainWindow::OnStartGame() {
    qt_cameras->ResumeCameras();

    PreventOSSleep();

    emu_thread->SetRunning(true);
    system.frame_limiter.SetFrameAdvancing(false);
    graphics_api_button->setEnabled(false);
    qRegisterMetaType<Core::System::ResultStatus>("Core::System::ResultStatus");
    qRegisterMetaType<std::string>("std::string");
    connect(emu_thread.get(), &EmuThread::ErrorThrown, this, &GMainWindow::OnCoreError);

    UpdateMenuState();

    play_time_manager->SetProgramId(game_title_id);
    play_time_manager->Start();

    discord_rpc->Update();

#ifdef __unix__
    Common::Linux::StartGamemode();
#endif

    UpdateSaveStates();
    UpdateStatusButtons();
}

void GMainWindow::OnRestartGame() {
    if (!system.IsPoweredOn()) {
        return;
    }
    // Make a copy since BootGame edits game_path
    BootGame(QString(game_path));
}

void GMainWindow::OnPauseGame() {
    system.frame_limiter.SetFrameAdvancing(true);
    qt_cameras->PauseCameras();

    play_time_manager->Stop();

    UpdateMenuState();
    AllowOSSleep();

#ifdef __unix__
    Common::Linux::StopGamemode();
#endif
}

void GMainWindow::OnPauseContinueGame() {
    if (emulation_running) {
        if (emu_thread->IsRunning() && !system.frame_limiter.IsFrameAdvancing()) {
            OnPauseGame();
        } else {
            OnStartGame();
        }
    }
}

void GMainWindow::OnStopGame() {
    play_time_manager->Stop();
    // Update game list to show new play time
    game_list->PopulateAsync(UISettings::values.game_dirs);

    ShutdownGame();
    graphics_api_button->setEnabled(true);
    Settings::RestoreGlobalState(false);
    UpdateStatusButtons();
}

void GMainWindow::OnLoadComplete() {
    loading_screen->OnLoadComplete();
    UpdateSecondaryWindowVisibility();
}

<<<<<<< HEAD
void GMainWindow::OnMenuReportCompatibility() {
    if (!NetSettings::values.lime3ds_token.empty() &&
        !NetSettings::values.lime3ds_username.empty()) {
        CompatDB compatdb{this};
        compatdb.exec();
    } else {
        QMessageBox::critical(this, tr("Missing Lime3DS Account"),
                              tr("You must link your Lime3DS account to submit test cases."
                                 "<br/>Go to Emulation &gt; Configure... &gt; Web to do so."));
    }
}

=======
>>>>>>> 0a6bea8f
void GMainWindow::ToggleFullscreen() {
    if (!emulation_running) {
        return;
    }
    if (ui->action_Fullscreen->isChecked()) {
        ShowFullscreen();
    } else {
        HideFullscreen();
    }
}

void GMainWindow::ToggleSecondaryFullscreen() {
    if (!emulation_running) {
        return;
    }
    if (secondary_window->isFullScreen()) {
        secondary_window->showNormal();
    } else {
        secondary_window->showFullScreen();
    }
}

void GMainWindow::ShowFullscreen() {
    if (ui->action_Single_Window_Mode->isChecked()) {
        UISettings::values.geometry = saveGeometry();
        ui->menubar->hide();
        statusBar()->hide();
        showFullScreen();
    } else {
        UISettings::values.renderwindow_geometry = render_window->saveGeometry();
        render_window->showFullScreen();
    }
}

void GMainWindow::HideFullscreen() {
    if (ui->action_Single_Window_Mode->isChecked()) {
        statusBar()->setVisible(ui->action_Show_Status_Bar->isChecked());
        ui->menubar->show();
        showNormal();
        restoreGeometry(UISettings::values.geometry);
    } else {
        render_window->showNormal();
        render_window->restoreGeometry(UISettings::values.renderwindow_geometry);
    }
}

void GMainWindow::ToggleWindowMode() {
    if (ui->action_Single_Window_Mode->isChecked()) {
        // Render in the main window...
        render_window->BackupGeometry();
        ui->horizontalLayout->addWidget(render_window);
        render_window->setFocusPolicy(Qt::StrongFocus);
        if (emulation_running) {
            render_window->setVisible(true);
            render_window->setFocus();
            game_list->hide();
        }

    } else {
        // Render in a separate window...
        ui->horizontalLayout->removeWidget(render_window);
        render_window->setParent(nullptr);
        render_window->setFocusPolicy(Qt::NoFocus);
        if (emulation_running) {
            render_window->setVisible(true);
            render_window->RestoreGeometry();
            game_list->show();
        }
    }
}

void GMainWindow::UpdateSecondaryWindowVisibility() {
    if (!emulation_running) {
        return;
    }
    if (Settings::values.layout_option.GetValue() == Settings::LayoutOption::SeparateWindows) {
        secondary_window->RestoreGeometry();
        secondary_window->show();
    } else {
        secondary_window->BackupGeometry();
        secondary_window->hide();
    }
}

void GMainWindow::ChangeScreenLayout() {
    Settings::LayoutOption new_layout = Settings::LayoutOption::Default;

    if (ui->action_Screen_Layout_Default->isChecked()) {
        new_layout = Settings::LayoutOption::Default;
    } else if (ui->action_Screen_Layout_Single_Screen->isChecked()) {
        new_layout = Settings::LayoutOption::SingleScreen;
    } else if (ui->action_Screen_Layout_Large_Screen->isChecked()) {
        new_layout = Settings::LayoutOption::LargeScreen;
    } else if (ui->action_Screen_Layout_Hybrid_Screen->isChecked()) {
        new_layout = Settings::LayoutOption::HybridScreen;
    } else if (ui->action_Screen_Layout_Side_by_Side->isChecked()) {
        new_layout = Settings::LayoutOption::SideScreen;
    } else if (ui->action_Screen_Layout_Separate_Windows->isChecked()) {
        new_layout = Settings::LayoutOption::SeparateWindows;
    } else if (ui->action_Screen_Layout_Custom_Layout->isChecked()) {
        new_layout = Settings::LayoutOption::CustomLayout;
    }

    Settings::values.layout_option = new_layout;
    system.ApplySettings();
    UpdateSecondaryWindowVisibility();
}

void GMainWindow::ToggleScreenLayout() {
    const Settings::LayoutOption new_layout = []() {
        switch (Settings::values.layout_option.GetValue()) {
        case Settings::LayoutOption::Default:
            return Settings::LayoutOption::SingleScreen;
        case Settings::LayoutOption::SingleScreen:
            return Settings::LayoutOption::LargeScreen;
        case Settings::LayoutOption::LargeScreen:
            return Settings::LayoutOption::HybridScreen;
        case Settings::LayoutOption::HybridScreen:
            return Settings::LayoutOption::SideScreen;
        case Settings::LayoutOption::SideScreen:
            return Settings::LayoutOption::SeparateWindows;
        case Settings::LayoutOption::SeparateWindows:
            return Settings::LayoutOption::CustomLayout;
        case Settings::LayoutOption::CustomLayout:
            return Settings::LayoutOption::Default;
        default:
            LOG_ERROR(Frontend, "Unknown layout option {}",
                      Settings::values.layout_option.GetValue());
            return Settings::LayoutOption::Default;
        }
    }();

    Settings::values.layout_option = new_layout;
    SyncMenuUISettings();
    system.ApplySettings();
    UpdateSecondaryWindowVisibility();
}

void GMainWindow::OnSwapScreens() {
    Settings::values.swap_screen = ui->action_Screen_Layout_Swap_Screens->isChecked();
    system.ApplySettings();
}

void GMainWindow::OnRotateScreens() {
    Settings::values.upright_screen = ui->action_Screen_Layout_Upright_Screens->isChecked();
    system.ApplySettings();
}

void GMainWindow::TriggerSwapScreens() {
    ui->action_Screen_Layout_Swap_Screens->trigger();
}

void GMainWindow::TriggerRotateScreens() {
    ui->action_Screen_Layout_Upright_Screens->trigger();
}

void GMainWindow::OnSaveState() {
    QAction* action = qobject_cast<QAction*>(sender());
    ASSERT(action);

    system.SendSignal(Core::System::Signal::Save, action->data().toUInt());
    system.frame_limiter.AdvanceFrame();
    newest_slot = action->data().toUInt();
}

void GMainWindow::OnLoadState() {
    QAction* action = qobject_cast<QAction*>(sender());
    ASSERT(action);

    if (UISettings::values.save_state_warning) {
        QMessageBox::warning(this, tr("Savestates"),
                             tr("Warning: Savestates are NOT a replacement for in-game saves, "
                                "and are not meant to be reliable.\n\nUse at your own risk!"));
        UISettings::values.save_state_warning = false;
        config->Save();
    }

    system.SendSignal(Core::System::Signal::Load, action->data().toUInt());
    system.frame_limiter.AdvanceFrame();
}

void GMainWindow::OnConfigure() {
    game_list->SetDirectoryWatcherEnabled(false);
    Settings::SetConfiguringGlobal(true);
    ConfigureDialog configureDialog(this, hotkey_registry, system, gl_renderer, physical_devices,
                                    !multiplayer_state->IsHostingPublicRoom());
    connect(&configureDialog, &ConfigureDialog::LanguageChanged, this,
            &GMainWindow::OnLanguageChanged);
    auto old_theme = UISettings::values.theme;
    const int old_input_profile_index = Settings::values.current_input_profile_index;
    const auto old_input_profiles = Settings::values.input_profiles;
    const auto old_touch_from_button_maps = Settings::values.touch_from_button_maps;
    const bool old_discord_presence = UISettings::values.enable_discord_presence.GetValue();
#ifdef __unix__
    const bool old_gamemode = Settings::values.enable_gamemode.GetValue();
#endif
    auto result = configureDialog.exec();
    game_list->SetDirectoryWatcherEnabled(true);
    if (result == QDialog::Accepted) {
        configureDialog.ApplyConfiguration();
        InitializeHotkeys();
        if (UISettings::values.theme != old_theme) {
            UpdateUITheme();
        }
        if (UISettings::values.enable_discord_presence.GetValue() != old_discord_presence) {
            SetDiscordEnabled(UISettings::values.enable_discord_presence.GetValue());
        }
#ifdef __unix__
        if (Settings::values.enable_gamemode.GetValue() != old_gamemode) {
            SetGamemodeEnabled(Settings::values.enable_gamemode.GetValue());
        }
#endif
        if (!multiplayer_state->IsHostingPublicRoom())
            multiplayer_state->UpdateCredentials();
        emit UpdateThemedIcons();
        SyncMenuUISettings();
        game_list->RefreshGameDirectory();
        config->Save();
        if (UISettings::values.hide_mouse && emulation_running) {
            setMouseTracking(true);
            mouse_hide_timer.start();
        } else {
            setMouseTracking(false);
        }
        UpdateSecondaryWindowVisibility();
        UpdateBootHomeMenuState();
        UpdateStatusButtons();
    } else {
        Settings::values.input_profiles = old_input_profiles;
        Settings::values.touch_from_button_maps = old_touch_from_button_maps;
        Settings::LoadProfile(old_input_profile_index);
    }
}

void GMainWindow::OnLoadAmiibo() {
    if (!emu_thread || !emu_thread->IsRunning()) [[unlikely]] {
        return;
    }

    Service::SM::ServiceManager& sm = system.ServiceManager();
    auto nfc = sm.GetService<Service::NFC::Module::Interface>("nfc:u");
    if (nfc == nullptr) {
        return;
    }

    std::scoped_lock lock{system.Kernel().GetHLELock()};
    if (nfc->IsTagActive()) {
        QMessageBox::warning(this, tr("Error opening amiibo data file"),
                             tr("A tag is already in use."));
        return;
    }

    if (!nfc->IsSearchingForAmiibos()) {
        QMessageBox::warning(this, tr("Error opening amiibo data file"),
                             tr("Game is not looking for amiibos."));
        return;
    }

    const QString extensions{QStringLiteral("*.bin")};
    const QString file_filter = tr("Amiibo File (%1);; All Files (*.*)").arg(extensions);
    const QString filename = QFileDialog::getOpenFileName(this, tr("Load Amiibo"), {}, file_filter);

    if (filename.isEmpty()) {
        return;
    }

    LoadAmiibo(filename);
}

void GMainWindow::LoadAmiibo(const QString& filename) {
    Service::SM::ServiceManager& sm = system.ServiceManager();
    auto nfc = sm.GetService<Service::NFC::Module::Interface>("nfc:u");
    if (!nfc) [[unlikely]] {
        return;
    }

    std::scoped_lock lock{system.Kernel().GetHLELock()};
    if (!nfc->LoadAmiibo(filename.toStdString())) {
        QMessageBox::warning(this, tr("Error opening amiibo data file"),
                             tr("Unable to open amiibo file \"%1\" for reading.").arg(filename));
        return;
    }

    ui->action_Remove_Amiibo->setEnabled(true);
}

void GMainWindow::OnRemoveAmiibo() {
    Service::SM::ServiceManager& sm = system.ServiceManager();
    auto nfc = sm.GetService<Service::NFC::Module::Interface>("nfc:u");
    if (!nfc) [[unlikely]] {
        return;
    }

    std::scoped_lock lock{system.Kernel().GetHLELock()};
    nfc->RemoveAmiibo();
    ui->action_Remove_Amiibo->setEnabled(false);
}

void GMainWindow::OnOpenLime3DSFolder() {
    QDesktopServices::openUrl(QUrl::fromLocalFile(
        QString::fromStdString(FileUtil::GetUserPath(FileUtil::UserPath::UserDir))));
}

void GMainWindow::OnToggleFilterBar() {
    game_list->SetFilterVisible(ui->action_Show_Filter_Bar->isChecked());
    if (ui->action_Show_Filter_Bar->isChecked()) {
        game_list->SetFilterFocus();
    } else {
        game_list->ClearFilter();
    }
}

void GMainWindow::OnCreateGraphicsSurfaceViewer() {
    auto graphicsSurfaceViewerWidget =
        new GraphicsSurfaceWidget(system, Pica::g_debug_context, this);
    addDockWidget(Qt::RightDockWidgetArea, graphicsSurfaceViewerWidget);
    // TODO: Maybe graphicsSurfaceViewerWidget->setFloating(true);
    graphicsSurfaceViewerWidget->show();
}

void GMainWindow::OnRecordMovie() {
    MovieRecordDialog dialog(this, system);
    if (dialog.exec() != QDialog::Accepted) {
        return;
    }

    movie_record_on_start = true;
    movie_record_path = dialog.GetPath();
    movie_record_author = dialog.GetAuthor();

    if (emulation_running) { // Restart game
        BootGame(QString(game_path));
    }
    ui->action_Close_Movie->setEnabled(true);
    ui->action_Save_Movie->setEnabled(true);
}

void GMainWindow::OnPlayMovie() {
    MoviePlayDialog dialog(this, game_list, system);
    if (dialog.exec() != QDialog::Accepted) {
        return;
    }

    movie_playback_on_start = true;
    movie_playback_path = dialog.GetMoviePath();
    BootGame(dialog.GetGamePath());

    ui->action_Close_Movie->setEnabled(true);
    ui->action_Save_Movie->setEnabled(false);
}

void GMainWindow::OnCloseMovie() {
    if (movie_record_on_start) {
        QMessageBox::information(this, tr("Record Movie"), tr("Movie recording cancelled."));
        movie_record_on_start = false;
        movie_record_path.clear();
        movie_record_author.clear();
    } else {
        const bool was_running = emu_thread && emu_thread->IsRunning();
        if (was_running) {
            OnPauseGame();
        }

        const bool was_recording = movie.GetPlayMode() == Core::Movie::PlayMode::Recording;
        movie.Shutdown();
        if (was_recording) {
            QMessageBox::information(this, tr("Movie Saved"),
                                     tr("The movie is successfully saved."));
        }

        if (was_running) {
            OnStartGame();
        }
    }

    ui->action_Close_Movie->setEnabled(false);
    ui->action_Save_Movie->setEnabled(false);
}

void GMainWindow::OnSaveMovie() {
    const bool was_running = emu_thread && emu_thread->IsRunning();
    if (was_running) {
        OnPauseGame();
    }

    if (movie.GetPlayMode() == Core::Movie::PlayMode::Recording) {
        movie.SaveMovie();
        QMessageBox::information(this, tr("Movie Saved"), tr("The movie is successfully saved."));
    } else {
        LOG_ERROR(Frontend, "Tried to save movie while movie is not being recorded");
    }

    if (was_running) {
        OnStartGame();
    }
}

void GMainWindow::OnCaptureScreenshot() {
    if (!emu_thread || !emu_thread->IsRunning()) [[unlikely]] {
        return;
    }

    OnPauseGame();
    std::string path = UISettings::values.screenshot_path.GetValue();
    if (!FileUtil::IsDirectory(path)) {
        if (!FileUtil::CreateFullPath(path)) {
            QMessageBox::information(this, tr("Invalid Screenshot Directory"),
                                     tr("Cannot create specified screenshot directory. Screenshot "
                                        "path is set back to its default value."));
            path = FileUtil::GetUserPath(FileUtil::UserPath::UserDir);
            path.append("screenshots/");
            UISettings::values.screenshot_path = path;
        };
    }

    static QRegularExpression expr(QStringLiteral("[\\/:?\"<>|]"));
    const std::string filename = game_title.remove(expr).toStdString();
    const std::string timestamp =
        QDateTime::currentDateTime().toString(QStringLiteral("dd.MM.yy_hh.mm.ss.z")).toStdString();
    path.append(fmt::format("/{}_{}.png", filename, timestamp));

    auto* const screenshot_window = secondary_window->HasFocus() ? secondary_window : render_window;
    screenshot_window->CaptureScreenshot(UISettings::values.screenshot_resolution_factor.GetValue(),
                                         QString::fromStdString(path));
    OnStartGame();
}

void GMainWindow::OnDumpVideo() {
    if (DynamicLibrary::FFmpeg::LoadFFmpeg()) {
        if (ui->action_Dump_Video->isChecked()) {
            OnStartVideoDumping();
        } else {
            OnStopVideoDumping();
        }
    } else {
        ui->action_Dump_Video->setChecked(false);

        QMessageBox message_box;
        message_box.setWindowTitle(tr("Could not load video dumper"));
        message_box.setText(
            tr("FFmpeg could not be loaded. Make sure you have a compatible version installed."
#ifdef _WIN32
               "\n\nTo install FFmpeg to Lime, press Open and select your FFmpeg directory."
#endif
               "\n\nTo view a guide on how to install FFmpeg, press Help."));
        message_box.setStandardButtons(QMessageBox::Ok | QMessageBox::Help
#ifdef _WIN32
                                       | QMessageBox::Open
#endif
        );
        auto result = message_box.exec();
        if (result == QMessageBox::Help) {
            QDesktopServices::openUrl(
                QUrl(QStringLiteral("https://web.archive.org/web/20240301121456/https://"
                                    "citra-emu.org/wiki/installing-ffmpeg-for-the-video-dumper/")));
#ifdef _WIN32
        } else if (result == QMessageBox::Open) {
            OnOpenFFmpeg();
#endif
        }
    }
}

#ifdef _WIN32
void GMainWindow::OnOpenFFmpeg() {
    auto filename =
        QFileDialog::getExistingDirectory(this, tr("Select FFmpeg Directory")).toStdString();
    if (filename.empty()) {
        return;
    }
    // Check for a bin directory if they chose the FFmpeg root directory.
    auto bin_dir = filename + DIR_SEP + "bin";
    if (!FileUtil::Exists(bin_dir)) {
        // Otherwise, assume the user directly selected the directory containing the DLLs.
        bin_dir = filename;
    }

    static const std::array library_names = {
        Common::DynamicLibrary::GetLibraryName("avcodec", LIBAVCODEC_VERSION_MAJOR),
        Common::DynamicLibrary::GetLibraryName("avfilter", LIBAVFILTER_VERSION_MAJOR),
        Common::DynamicLibrary::GetLibraryName("avformat", LIBAVFORMAT_VERSION_MAJOR),
        Common::DynamicLibrary::GetLibraryName("avutil", LIBAVUTIL_VERSION_MAJOR),
        Common::DynamicLibrary::GetLibraryName("swresample", LIBSWRESAMPLE_VERSION_MAJOR),
    };

    for (auto& library_name : library_names) {
        if (!FileUtil::Exists(bin_dir + DIR_SEP + library_name)) {
            QMessageBox::critical(this, tr("Lime3DS"),
                                  tr("The provided FFmpeg directory is missing %1. Please make "
                                     "sure the correct directory was selected.")
                                      .arg(QString::fromStdString(library_name)));
            return;
        }
    }

    std::atomic<bool> success(true);
    auto process_file = [&success](u64* num_entries_out, const std::string& directory,
                                   const std::string& virtual_name) -> bool {
        auto file_path = directory + DIR_SEP + virtual_name;
        if (file_path.ends_with(".dll")) {
            auto destination_path = FileUtil::GetExeDirectory() + DIR_SEP + virtual_name;
            if (!FileUtil::Copy(file_path, destination_path)) {
                success.store(false);
                return false;
            }
        }
        return true;
    };
    FileUtil::ForeachDirectoryEntry(nullptr, bin_dir, process_file);

    if (success.load()) {
        QMessageBox::information(this, tr("Lime3DS"), tr("FFmpeg has been sucessfully installed."));
    } else {
        QMessageBox::critical(this, tr("Lime3DS"),
                              tr("Installation of FFmpeg failed. Check the log file for details."));
    }
}
#endif

void GMainWindow::OnStartVideoDumping() {
    DumpingDialog dialog(this, system);
    if (dialog.exec() != QDialog::DialogCode::Accepted) {
        ui->action_Dump_Video->setChecked(false);
        return;
    }
    const auto path = dialog.GetFilePath();
    if (emulation_running) {
        StartVideoDumping(path);
    } else {
        video_dumping_on_start = true;
        video_dumping_path = path;
    }
}

void GMainWindow::StartVideoDumping(const QString& path) {
    auto& renderer = system.GPU().Renderer();
    const auto layout{Layout::FrameLayoutFromResolutionScale(renderer.GetResolutionScaleFactor())};

    auto dumper = std::make_shared<VideoDumper::FFmpegBackend>(renderer);
    if (dumper->StartDumping(path.toStdString(), layout)) {
        system.RegisterVideoDumper(dumper);
    } else {
        QMessageBox::critical(
            this, tr("Lime3DS"),
            tr("Could not start video dumping.<br>Refer to the log for details."));
        ui->action_Dump_Video->setChecked(false);
    }
}

void GMainWindow::OnStopVideoDumping() {
    ui->action_Dump_Video->setChecked(false);

    if (video_dumping_on_start) {
        video_dumping_on_start = false;
        video_dumping_path.clear();
    } else {
        auto dumper = system.GetVideoDumper();
        if (!dumper || !dumper->IsDumping()) {
            return;
        }

        game_paused_for_dumping = emu_thread->IsRunning();
        OnPauseGame();

        auto future = QtConcurrent::run([dumper] { dumper->StopDumping(); });
        auto* future_watcher = new QFutureWatcher<void>(this);
        connect(future_watcher, &QFutureWatcher<void>::finished, this, [this] {
            if (game_shutdown_delayed) {
                game_shutdown_delayed = false;
                ShutdownGame();
            } else if (game_paused_for_dumping) {
                game_paused_for_dumping = false;
                OnStartGame();
            }
        });
        future_watcher->setFuture(future);
    }
}

void GMainWindow::UpdateStatusBar() {
    if (!emu_thread) [[unlikely]] {
        status_bar_update_timer.stop();
        return;
    }

    // Update movie status
    const u64 current = movie.GetCurrentInputIndex();
    const u64 total = movie.GetTotalInputCount();
    const auto play_mode = movie.GetPlayMode();
    if (play_mode == Core::Movie::PlayMode::Recording) {
        message_label->setText(tr("Recording %1").arg(current));
        message_label_used_for_movie = true;
        ui->action_Save_Movie->setEnabled(true);
    } else if (play_mode == Core::Movie::PlayMode::Playing) {
        message_label->setText(tr("Playing %1 / %2").arg(current).arg(total));
        message_label_used_for_movie = true;
        ui->action_Save_Movie->setEnabled(false);
    } else if (play_mode == Core::Movie::PlayMode::MovieFinished) {
        message_label->setText(tr("Movie Finished"));
        message_label_used_for_movie = true;
        ui->action_Save_Movie->setEnabled(false);
    } else if (message_label_used_for_movie) { // Clear the label if movie was just closed
        message_label->setText(QString{});
        message_label_used_for_movie = false;
        ui->action_Save_Movie->setEnabled(false);
    }

    auto results = system.GetAndResetPerfStats();

    if (show_artic_label) {
        const bool do_mb = results.artic_transmitted >= (1000.0 * 1000.0);
        const double value = do_mb ? (results.artic_transmitted / (1000.0 * 1000.0))
                                   : (results.artic_transmitted / 1000.0);
        static const std::array<std::pair<Core::PerfStats::PerfArticEventBits, QString>, 5>
            perf_events = {
                std::make_pair(Core::PerfStats::PerfArticEventBits::ARTIC_SHARED_EXT_DATA,
                               tr("(Accessing SharedExtData)")),
                std::make_pair(Core::PerfStats::PerfArticEventBits::ARTIC_SYSTEM_SAVE_DATA,
                               tr("(Accessing SystemSaveData)")),
                std::make_pair(Core::PerfStats::PerfArticEventBits::ARTIC_BOSS_EXT_DATA,
                               tr("(Accessing BossExtData)")),
                std::make_pair(Core::PerfStats::PerfArticEventBits::ARTIC_EXT_DATA,
                               tr("(Accessing ExtData)")),
                std::make_pair(Core::PerfStats::PerfArticEventBits::ARTIC_SAVE_DATA,
                               tr("(Accessing SaveData)")),
            };

        const QString unit = do_mb ? tr("MB/s") : tr("KB/s");
        QString event{};
        for (auto p : perf_events) {
            if (results.artic_events.Get(p.first)) {
                event = QString::fromStdString(" ") + p.second;
                break;
            }
        }

        static const std::array label_color = {QStringLiteral("#ffffff"), QStringLiteral("#eed202"),
                                               QStringLiteral("#ff3333")};

        int style_index;

        if (value > 200.0) {
            style_index = 2;
        } else if (value > 125.0) {
            style_index = 1;
        } else {
            style_index = 0;
        }
        const QString style_sheet =
            QStringLiteral("QLabel { color: %0; }").arg(label_color[style_index]);

        artic_traffic_label->setText(
            tr("Artic Base Traffic: %1 %2%3").arg(value, 0, 'f', 0).arg(unit).arg(event));
        artic_traffic_label->setStyleSheet(style_sheet);
    }

    if (Settings::values.frame_limit.GetValue() == 0) {
        emu_speed_label->setText(tr("Speed: %1%").arg(results.emulation_speed * 100.0, 0, 'f', 0));
    } else {
        emu_speed_label->setText(tr("Speed: %1% / %2%")
                                     .arg(results.emulation_speed * 100.0, 0, 'f', 0)
                                     .arg(Settings::values.frame_limit.GetValue()));
    }
    game_fps_label->setText(tr("Game: %1 FPS").arg(results.game_fps, 0, 'f', 0));
    emu_frametime_label->setText(tr("Frame: %1 ms").arg(results.frametime * 1000.0, 0, 'f', 2));

    if (show_artic_label) {
        artic_traffic_label->setVisible(true);
    }
    emu_speed_label->setVisible(true);
    game_fps_label->setVisible(true);
    emu_frametime_label->setVisible(true);
}

void GMainWindow::UpdateBootHomeMenuState() {
    const auto current_region = Settings::values.region_value.GetValue();
    for (u32 region = 0; region < Core::NUM_SYSTEM_TITLE_REGIONS; region++) {
        const auto path = Core::GetHomeMenuNcchPath(region);
        ui->menu_Boot_Home_Menu->actions().at(region)->setEnabled(
            (current_region == Settings::REGION_VALUE_AUTO_SELECT ||
             current_region == static_cast<int>(region)) &&
            !path.empty() && FileUtil::Exists(path));
    }
}

void GMainWindow::HideMouseCursor() {
    if (!emu_thread || !UISettings::values.hide_mouse.GetValue()) {
        mouse_hide_timer.stop();
        ShowMouseCursor();
        return;
    }
    render_window->setCursor(QCursor(Qt::BlankCursor));
    secondary_window->setCursor(QCursor(Qt::BlankCursor));
    if (UISettings::values.single_window_mode.GetValue()) {
        setCursor(QCursor(Qt::BlankCursor));
    }
}

void GMainWindow::ShowMouseCursor() {
    unsetCursor();
    render_window->unsetCursor();
    secondary_window->unsetCursor();
    if (emu_thread && UISettings::values.hide_mouse) {
        mouse_hide_timer.start();
    }
}

void GMainWindow::OnMute() {
    Settings::values.audio_muted = !Settings::values.audio_muted;
    UpdateVolumeUI();
}

void GMainWindow::OnDecreaseVolume() {
    Settings::values.audio_muted = false;
    const auto current_volume =
        static_cast<s32>(Settings::values.volume.GetValue() * volume_slider->maximum());
    int step = 5;
    if (current_volume <= 30) {
        step = 2;
    }
    if (current_volume <= 6) {
        step = 1;
    }
    const auto value =
        static_cast<float>(std::max(current_volume - step, 0)) / volume_slider->maximum();
    Settings::values.volume.SetValue(value);
    UpdateVolumeUI();
}

void GMainWindow::OnIncreaseVolume() {
    Settings::values.audio_muted = false;
    const auto current_volume =
        static_cast<s32>(Settings::values.volume.GetValue() * volume_slider->maximum());
    int step = 5;
    if (current_volume < 30) {
        step = 2;
    }
    if (current_volume < 6) {
        step = 1;
    }
    const auto value = static_cast<float>(current_volume + step) / volume_slider->maximum();
    Settings::values.volume.SetValue(value);
    UpdateVolumeUI();
}

void GMainWindow::UpdateVolumeUI() {
    const auto volume_value =
        static_cast<int>(Settings::values.volume.GetValue() * volume_slider->maximum());
    volume_slider->setValue(volume_value);
    if (Settings::values.audio_muted) {
        volume_button->setChecked(false);
        volume_button->setText(tr("VOLUME: MUTE"));
    } else {
        volume_button->setChecked(true);
        volume_button->setText(tr("VOLUME: %1%", "Volume percentage (e.g. 50%)").arg(volume_value));
    }
}

void GMainWindow::UpdateAPIIndicator(bool update) {
    static std::array graphics_apis = {QStringLiteral("SOFTWARE"), QStringLiteral("OPENGL"),
                                       QStringLiteral("VULKAN")};

    static std::array graphics_api_colors = {QStringLiteral("#3ae400"), QStringLiteral("#00ccdd"),
                                             QStringLiteral("#91242a")};

    u32 api_index = static_cast<u32>(Settings::values.graphics_api.GetValue());
    if (update) {
        api_index = (api_index + 1) % graphics_apis.size();
        // Skip past any disabled renderers.
#ifndef ENABLE_SOFTWARE_RENDERER
        if (api_index == static_cast<u32>(Settings::GraphicsAPI::Software)) {
            api_index = (api_index + 1) % graphics_apis.size();
        }
#endif
#ifndef ENABLE_OPENGL
        if (api_index == static_cast<u32>(Settings::GraphicsAPI::OpenGL)) {
            api_index = (api_index + 1) % graphics_apis.size();
        }
#endif
#ifndef ENABLE_VULKAN
        if (api_index == static_cast<u32>(Settings::GraphicsAPI::Vulkan)) {
            api_index = (api_index + 1) % graphics_apis.size();
        }
#endif
        Settings::values.graphics_api = static_cast<Settings::GraphicsAPI>(api_index);
    }

    const QString style_sheet = QStringLiteral("QPushButton { font-weight: bold; color: %0; }")
                                    .arg(graphics_api_colors[api_index]);

    graphics_api_button->setText(graphics_apis[api_index]);
    graphics_api_button->setStyleSheet(style_sheet);
}

void GMainWindow::UpdateStatusButtons() {
    UpdateAPIIndicator();
    UpdateVolumeUI();
}

void GMainWindow::OnMouseActivity() {
    ShowMouseCursor();
}

void GMainWindow::mouseMoveEvent([[maybe_unused]] QMouseEvent* event) {
    OnMouseActivity();
}

void GMainWindow::mousePressEvent([[maybe_unused]] QMouseEvent* event) {
    OnMouseActivity();
}

void GMainWindow::mouseReleaseEvent([[maybe_unused]] QMouseEvent* event) {
    OnMouseActivity();
}

void GMainWindow::OnCoreError(Core::System::ResultStatus result, std::string details) {
    QString status_message;

    QString title, message;
    QMessageBox::Icon error_severity_icon;
    bool can_continue = true;
    if (result == Core::System::ResultStatus::ErrorSystemFiles) {
        const QString common_message =
            tr("%1 is missing. Please <a "
               "https://web.archive.org/web/20240301100916/https://citra-emu.org/wiki/"
               "dumping-system-archives-and-the-shared-fonts-from-a-3ds-console/'>dump your "
               "system archives</a>.<br/>Continuing emulation may result in crashes and bugs.");

        if (!details.empty()) {
            message = common_message.arg(QString::fromStdString(details));
        } else {
            message = common_message.arg(tr("A system archive"));
        }

        title = tr("System Archive Not Found");
        status_message = tr("System Archive Missing");
        error_severity_icon = QMessageBox::Icon::Critical;
    } else if (result == Core::System::ResultStatus::ErrorSavestate) {
        title = tr("Save/load Error");
        message = QString::fromStdString(details);
        error_severity_icon = QMessageBox::Icon::Warning;
    } else if (result == Core::System::ResultStatus::ErrorArticDisconnected) {
        title = tr("Artic Base Server");
        message =
            tr(fmt::format("A communication error has occurred. The game will quit.\n{}", details)
                   .c_str());
        error_severity_icon = QMessageBox::Icon::Critical;
        can_continue = false;
    } else {
        title = tr("Fatal Error");
        message = tr("A fatal error occurred. "
                     "<a "
                     "href='https://https://web.archive.org/web/20240105231121/https://"
                     "community.citra-emu.org/t/how-to-upload-the-log-file/296'>Check "
                     "the log</a> for details."
                     "<br/>Continuing emulation may result in crashes and bugs.");
        status_message = tr("Fatal Error encountered");
        error_severity_icon = QMessageBox::Icon::Critical;
    }

    QMessageBox message_box;
    message_box.setWindowTitle(title);
    message_box.setText(message);
    message_box.setIcon(error_severity_icon);
    if (error_severity_icon == QMessageBox::Icon::Critical) {
        if (can_continue) {
            message_box.addButton(tr("Continue"), QMessageBox::RejectRole);
        }
        QPushButton* abort_button = message_box.addButton(tr("Quit Game"), QMessageBox::AcceptRole);
        if (result != Core::System::ResultStatus::ShutdownRequested)
            message_box.exec();

        if (!can_continue || result == Core::System::ResultStatus::ShutdownRequested ||
            message_box.clickedButton() == abort_button) {
            if (emu_thread) {
                ShutdownGame();
                return;
            }
        }
    } else {
        // This block should run when the error isn't too big of a deal
        // e.g. when a save state can't be saved or loaded
        message_box.addButton(tr("OK"), QMessageBox::RejectRole);
        message_box.exec();
    }

    // Only show the message if the game is still running.
    if (emu_thread) {
        emu_thread->SetRunning(true);
        message_label->setText(status_message);
        message_label_used_for_movie = false;
    }
}

void GMainWindow::OnMenuAboutLime3DS() {
    AboutDialog about{this};
    about.exec();
}

bool GMainWindow::ConfirmClose() {
    if (!emu_thread || !UISettings::values.confirm_before_closing) {
        return true;
    }

    QMessageBox::StandardButton answer =
        QMessageBox::question(this, tr("Lime3DS"), tr("Would you like to exit now?"),
                              QMessageBox::Yes | QMessageBox::No, QMessageBox::No);
    return answer != QMessageBox::No;
}

void GMainWindow::closeEvent(QCloseEvent* event) {
    if (!ConfirmClose()) {
        event->ignore();
        return;
    }

    UpdateUISettings();
    game_list->SaveInterfaceLayout();
    hotkey_registry.SaveHotkeys();

    // Shutdown session if the emu thread is active...
    if (emu_thread) {
        ShutdownGame();
    }

    render_window->close();
    secondary_window->close();
    multiplayer_state->Close();
    InputCommon::Shutdown();
    QWidget::closeEvent(event);
}

static bool IsSingleFileDropEvent(const QMimeData* mime) {
    return mime->hasUrls() && mime->urls().length() == 1;
}

static const std::array<std::string, 8> AcceptedExtensions = {"cci",  "3ds", "cxi", "bin",
                                                              "3dsx", "app", "elf", "axf"};

static bool IsCorrectFileExtension(const QMimeData* mime) {
    const QString& filename = mime->urls().at(0).toLocalFile();
    return std::find(AcceptedExtensions.begin(), AcceptedExtensions.end(),
                     QFileInfo(filename).suffix().toStdString()) != AcceptedExtensions.end();
}

static bool IsAcceptableDropEvent(QDropEvent* event) {
    return IsSingleFileDropEvent(event->mimeData()) && IsCorrectFileExtension(event->mimeData());
}

void GMainWindow::AcceptDropEvent(QDropEvent* event) {
    if (IsAcceptableDropEvent(event)) {
        event->setDropAction(Qt::DropAction::LinkAction);
        event->accept();
    }
}

bool GMainWindow::DropAction(QDropEvent* event) {
    if (!IsAcceptableDropEvent(event)) {
        return false;
    }

    const QMimeData* mime_data = event->mimeData();
    const QString& filename = mime_data->urls().at(0).toLocalFile();

    if (emulation_running && QFileInfo(filename).suffix() == QStringLiteral("bin")) {
        // Amiibo
        LoadAmiibo(filename);
    } else {
        // Game
        if (ConfirmChangeGame()) {
            BootGame(filename);
        }
    }
    return true;
}

void GMainWindow::OnFileOpen(const QFileOpenEvent* event) {
    BootGame(event->file());
}

void GMainWindow::dropEvent(QDropEvent* event) {
    DropAction(event);
}

void GMainWindow::dragEnterEvent(QDragEnterEvent* event) {
    AcceptDropEvent(event);
}

void GMainWindow::dragMoveEvent(QDragMoveEvent* event) {
    AcceptDropEvent(event);
}

bool GMainWindow::ConfirmChangeGame() {
    if (!emu_thread) [[unlikely]] {
        return true;
    }

    auto answer = QMessageBox::question(
        this, tr("Lime3DS"), tr("The game is still running. Would you like to stop emulation?"),
        QMessageBox::Yes | QMessageBox::No, QMessageBox::No);
    return answer != QMessageBox::No;
}

void GMainWindow::filterBarSetChecked(bool state) {
    ui->action_Show_Filter_Bar->setChecked(state);
    emit(OnToggleFilterBar());
}

void GMainWindow::UpdateUITheme() {
    const QString icons_base_path = QStringLiteral(":/icons/");
    const QString default_theme = QStringLiteral("default");
    const QString default_theme_path = icons_base_path + default_theme;

    const QString& current_theme = UISettings::values.theme;
    const bool is_default_theme = current_theme == QString::fromUtf8(UISettings::themes[0].second);
    QStringList theme_paths(default_theme_paths);

    if (is_default_theme || current_theme.isEmpty()) {
        const QString theme_uri(QStringLiteral(":default/style.qss"));
        QFile f(theme_uri);
        if (f.open(QFile::ReadOnly | QFile::Text)) {
            QTextStream ts(&f);
            qApp->setStyleSheet(ts.readAll());
            setStyleSheet(ts.readAll());
        } else {
            LOG_ERROR(Frontend,
                      "Unable to open default stylesheet, falling back to empty stylesheet");
            qApp->setStyleSheet({});
            setStyleSheet({});
        }
        theme_paths.append(default_theme_path);
        QIcon::setThemeName(default_theme);
    } else {
        const QString theme_uri(QLatin1Char{':'} + current_theme + QStringLiteral("/style.qss"));
        QFile f(theme_uri);
        if (f.open(QFile::ReadOnly | QFile::Text)) {
            QTextStream ts(&f);
            qApp->setStyleSheet(ts.readAll());
            setStyleSheet(ts.readAll());
        } else {
            LOG_ERROR(Frontend, "Unable to set style, stylesheet file not found");
        }

        const QString current_theme_path = icons_base_path + current_theme;
        theme_paths.append({default_theme_path, current_theme_path});
        QIcon::setThemeName(current_theme);
    }

    QIcon::setThemeSearchPaths(theme_paths);
}

void GMainWindow::LoadTranslation() {
    // If the selected language is English, no need to install any translation
    if (UISettings::values.language == QStringLiteral("en")) {
        return;
    }

    bool loaded;

    if (UISettings::values.language.isEmpty()) {
        //  Use the system's default locale
        QLocale defaultLocale = QLocale::system();
        loaded = translator.load(defaultLocale, {}, {}, QStringLiteral(":/languages/"));
    } else {
        // Otherwise load from the specified file
        loaded = translator.load(UISettings::values.language, QStringLiteral(":/languages/"));
    }

    if (loaded) {
        qApp->installTranslator(&translator);
    } else {
        UISettings::values.language = QStringLiteral("en");
    }
}

void GMainWindow::OnLanguageChanged(const QString& locale) {
    if (UISettings::values.language != QStringLiteral("en")) {
        qApp->removeTranslator(&translator);
    }

    UISettings::values.language = locale;
    LoadTranslation();
    ui->retranslateUi(this);
    RetranslateStatusBar();
    UpdateWindowTitle();
}

void GMainWindow::OnConfigurePerGame() {
    u64 title_id{};
    system.GetAppLoader().ReadProgramId(title_id);
    OpenPerGameConfiguration(title_id, game_path);
}

void GMainWindow::OpenPerGameConfiguration(u64 title_id, const QString& file_name) {
    Settings::SetConfiguringGlobal(false);
    ConfigurePerGame dialog(this, title_id, file_name, gl_renderer, physical_devices, system);
    const auto result = dialog.exec();

    if (result != QDialog::Accepted) {
        Settings::RestoreGlobalState(system.IsPoweredOn());
        return;
    } else if (result == QDialog::Accepted) {
        dialog.ApplyConfiguration();
    }

    // Do not cause the global config to write local settings into the config file
    const bool is_powered_on = system.IsPoweredOn();
    Settings::RestoreGlobalState(system.IsPoweredOn());

    if (!is_powered_on) {
        config->Save();
    }

    UpdateStatusButtons();
}

void GMainWindow::OnMoviePlaybackCompleted() {
    OnPauseGame();
    QMessageBox::information(this, tr("Playback Completed"), tr("Movie playback completed."));
}

void GMainWindow::UpdateWindowTitle() {
    const QString full_name = QString::fromUtf8(Common::g_build_fullname);

    if (game_title_long.isEmpty()) {
        setWindowTitle(QStringLiteral("Lime3DS %1").arg(full_name));
    } else {
        setWindowTitle(QStringLiteral("Lime3DS %1 | %2").arg(full_name, game_title_long));
        render_window->setWindowTitle(QStringLiteral("Lime3DS %1 | %2 | %3")
                                          .arg(full_name, game_title_long, tr("Primary Window")));
        secondary_window->setWindowTitle(
            QStringLiteral("Lime3DS %1 | %2 | %3")
                .arg(full_name, game_title_long, tr("Secondary Window")));
    }
}

void GMainWindow::UpdateUISettings() {
    if (!ui->action_Fullscreen->isChecked()) {
        UISettings::values.geometry = saveGeometry();
        UISettings::values.renderwindow_geometry = render_window->saveGeometry();
    }
    UISettings::values.state = saveState();
#if MICROPROFILE_ENABLED
    UISettings::values.microprofile_geometry = microProfileDialog->saveGeometry();
    UISettings::values.microprofile_visible = microProfileDialog->isVisible();
#endif
    UISettings::values.single_window_mode = ui->action_Single_Window_Mode->isChecked();
    UISettings::values.fullscreen = ui->action_Fullscreen->isChecked();
    UISettings::values.display_titlebar = ui->action_Display_Dock_Widget_Headers->isChecked();
    UISettings::values.show_filter_bar = ui->action_Show_Filter_Bar->isChecked();
    UISettings::values.show_status_bar = ui->action_Show_Status_Bar->isChecked();
    UISettings::values.first_start = false;
}

void GMainWindow::SyncMenuUISettings() {
    ui->action_Screen_Layout_Default->setChecked(Settings::values.layout_option.GetValue() ==
                                                 Settings::LayoutOption::Default);
    ui->action_Screen_Layout_Single_Screen->setChecked(Settings::values.layout_option.GetValue() ==
                                                       Settings::LayoutOption::SingleScreen);
    ui->action_Screen_Layout_Large_Screen->setChecked(Settings::values.layout_option.GetValue() ==
                                                      Settings::LayoutOption::LargeScreen);
    ui->action_Screen_Layout_Hybrid_Screen->setChecked(Settings::values.layout_option.GetValue() ==
                                                       Settings::LayoutOption::HybridScreen);
    ui->action_Screen_Layout_Side_by_Side->setChecked(Settings::values.layout_option.GetValue() ==
                                                      Settings::LayoutOption::SideScreen);
    ui->action_Screen_Layout_Separate_Windows->setChecked(
        Settings::values.layout_option.GetValue() == Settings::LayoutOption::SeparateWindows);
    ui->action_Screen_Layout_Custom_Layout->setChecked(Settings::values.layout_option.GetValue() ==
                                                       Settings::LayoutOption::CustomLayout);
    ui->action_Screen_Layout_Swap_Screens->setChecked(Settings::values.swap_screen.GetValue());
    ui->action_Screen_Layout_Upright_Screens->setChecked(
        Settings::values.upright_screen.GetValue());
}

void GMainWindow::RetranslateStatusBar() {
    if (emu_thread)
        UpdateStatusBar();

    emu_speed_label->setToolTip(tr("Current emulation speed. Values higher or lower than 100% "
                                   "indicate emulation is running faster or slower than a 3DS."));
    game_fps_label->setToolTip(tr("How many frames per second the game is currently displaying. "
                                  "This will vary from game to game and scene to scene."));
    emu_frametime_label->setToolTip(
        tr("Time taken to emulate a 3DS frame, not counting framelimiting or v-sync. For "
           "full-speed emulation this should be at most 16.67 ms."));

    multiplayer_state->retranslateUi();
}

void GMainWindow::SetDiscordEnabled([[maybe_unused]] bool state) {
#ifdef USE_DISCORD_PRESENCE
    if (state) {
        discord_rpc = std::make_unique<DiscordRPC::DiscordImpl>(system);
    } else {
        discord_rpc = std::make_unique<DiscordRPC::NullImpl>();
    }
#else
    discord_rpc = std::make_unique<DiscordRPC::NullImpl>();
#endif
    discord_rpc->Update();
}

#ifdef __unix__
void GMainWindow::SetGamemodeEnabled(bool state) {
    if (emulation_running) {
        Common::Linux::SetGamemodeState(state);
    }
}
#endif

#ifdef main
#undef main
#endif

static Qt::HighDpiScaleFactorRoundingPolicy GetHighDpiRoundingPolicy() {
#ifdef _WIN32
    // For Windows, we want to avoid scaling artifacts on fractional scaling ratios.
    // This is done by setting the optimal scaling policy for the primary screen.

    // Create a temporary QApplication.
    int temp_argc = 0;
    char** temp_argv = nullptr;
    QApplication temp{temp_argc, temp_argv};

    // Get the current screen geometry.
    const QScreen* primary_screen = QGuiApplication::primaryScreen();
    if (!primary_screen) {
        return Qt::HighDpiScaleFactorRoundingPolicy::PassThrough;
    }

    const QRect screen_rect = primary_screen->geometry();
    const qreal real_ratio = primary_screen->devicePixelRatio();
    const qreal real_width = std::trunc(screen_rect.width() * real_ratio);
    const qreal real_height = std::trunc(screen_rect.height() * real_ratio);

    // Recommended minimum width and height for proper window fit.
    // Any screen with a lower resolution than this will still have a scale of 1.
    constexpr qreal minimum_width = 1350.0;
    constexpr qreal minimum_height = 900.0;

    const qreal width_ratio = std::max(1.0, real_width / minimum_width);
    const qreal height_ratio = std::max(1.0, real_height / minimum_height);

    // Get the lower of the 2 ratios and truncate, this is the maximum integer scale.
    const qreal max_ratio = std::trunc(std::min(width_ratio, height_ratio));

    if (max_ratio > real_ratio) {
        return Qt::HighDpiScaleFactorRoundingPolicy::Round;
    } else {
        return Qt::HighDpiScaleFactorRoundingPolicy::Floor;
    }
#else
    // Other OSes should be better than Windows at fractional scaling.
    return Qt::HighDpiScaleFactorRoundingPolicy::PassThrough;
#endif
}

int main(int argc, char* argv[]) {
    Common::DetachedTasks detached_tasks;
    MicroProfileOnThreadCreate("Frontend");
    SCOPE_EXIT({ MicroProfileShutdown(); });

    // Init settings params
    QCoreApplication::setOrganizationName(QStringLiteral("Lime3DS team"));
    QCoreApplication::setApplicationName(QStringLiteral("Lime3DS"));

    auto rounding_policy = GetHighDpiRoundingPolicy();
    QApplication::setHighDpiScaleFactorRoundingPolicy(rounding_policy);

#ifdef __APPLE__
    auto bundle_dir = FileUtil::GetBundleDirectory();
    if (bundle_dir) {
        FileUtil::SetCurrentDir(bundle_dir.value() + "..");
    }
#endif

#ifdef ENABLE_OPENGL
    QCoreApplication::setAttribute(Qt::AA_DontCheckOpenGLContextThreadAffinity);
    QCoreApplication::setAttribute(Qt::AA_ShareOpenGLContexts);
#endif

    QApplication app(argc, argv);

    // Qt changes the locale and causes issues in float conversion using std::to_string() when
    // generating shaders
    setlocale(LC_ALL, "C");

    auto& system{Core::System::GetInstance()};

    // Register Qt image interface
    system.RegisterImageInterface(std::make_shared<QtImageInterface>());

    GMainWindow main_window(system);

    // Register frontend applets
    Frontend::RegisterDefaultApplets(system);

    system.RegisterMiiSelector(std::make_shared<QtMiiSelector>(main_window));
    system.RegisterSoftwareKeyboard(std::make_shared<QtKeyboard>(main_window));

#ifdef __APPLE__
    // Register microphone permission check.
    system.RegisterMicPermissionCheck(&AppleAuthorization::CheckAuthorizationForMicrophone);
#endif

    main_window.show();

    QObject::connect(&app, &QGuiApplication::applicationStateChanged, &main_window,
                     &GMainWindow::OnAppFocusStateChanged);

    int result = app.exec();
    detached_tasks.WaitForAllTasks();
    return result;
}<|MERGE_RESOLUTION|>--- conflicted
+++ resolved
@@ -337,12 +337,6 @@
 }
 
 void GMainWindow::InitializeWidgets() {
-<<<<<<< HEAD
-#ifdef LIME3DS_ENABLE_COMPATIBILITY_REPORTING
-    ui->action_Report_Compatibility->setVisible(true);
-#endif
-=======
->>>>>>> 0a6bea8f
     render_window = new GRenderWindow(this, emu_thread.get(), system, false);
     secondary_window = new GRenderWindow(this, emu_thread.get(), system, true);
     render_window->hide();
@@ -1915,28 +1909,13 @@
     }
 
     // Create icon file path
-<<<<<<< HEAD
-    out_icon_path /=
-        (program_id == 0 ? fmt::format("lime3ds-{}.{}", game_file_name, ico_extension)
-                         : fmt::format("lime3ds-{:016X}.{}", program_id, ico_extension));
-=======
     out_icon_path /= (program_id == 0 ? fmt::format("lime-{}.{}", game_file_name, ico_extension)
                                       : fmt::format("lime-{:016X}.{}", program_id, ico_extension));
->>>>>>> 0a6bea8f
     return true;
 }
 
 void GMainWindow::OnGameListCreateShortcut(u64 program_id, const std::string& game_path,
                                            GameListShortcutTarget target) {
-<<<<<<< HEAD
-    // Get path to lime3ds executable
-    const QStringList args = QApplication::arguments();
-    std::filesystem::path lime3ds_command = args[0].toStdString();
-    // If relative path, make it an absolute path
-    if (lime3ds_command.c_str()[0] == '.') {
-        lime3ds_command =
-            FileUtil::GetCurrentDir().value_or("") + DIR_SEP + lime3ds_command.string();
-=======
     std::string lime_command{};
     bool skip_tryexec = false;
     const char* env_flatpak_id = getenv("FLATPAK_ID");
@@ -1951,7 +1930,6 @@
         if (lime_command.c_str()[0] == '.') {
             lime_command = FileUtil::GetCurrentDir().value_or("") + DIR_SEP + lime_command;
         }
->>>>>>> 0a6bea8f
     }
 
     // Shortcut path
@@ -2006,12 +1984,7 @@
     // Warn once if we are making a shortcut to a volatile AppImage
     const std::string appimage_ending =
         std::string(Common::g_scm_rev).substr(0, 9).append(".AppImage");
-<<<<<<< HEAD
-    if (lime3ds_command.string().ends_with(appimage_ending) &&
-        !UISettings::values.shortcut_already_warned) {
-=======
     if (lime_command.ends_with(appimage_ending) && !UISettings::values.shortcut_already_warned) {
->>>>>>> 0a6bea8f
         if (CreateShortcutMessagesGUI(this, CREATE_SHORTCUT_MSGBOX_APPIMAGE_VOLATILE_WARNING,
                                       qt_game_title)) {
             return;
@@ -2028,13 +2001,8 @@
     const std::string categories = "Game;Emulator;Qt;";
     const std::string keywords = "3ds;Nintendo;";
 
-<<<<<<< HEAD
-    if (CreateShortcutLink(shortcut_path, comment, out_icon_path, lime3ds_command, arguments,
-                           categories, keywords, game_title)) {
-=======
     if (CreateShortcutLink(shortcut_path, comment, out_icon_path, lime_command, arguments,
                            categories, keywords, game_title, skip_tryexec)) {
->>>>>>> 0a6bea8f
         CreateShortcutMessagesGUI(this, CREATE_SHORTCUT_MSGBOX_SUCCESS, qt_game_title);
         return;
     }
@@ -2387,21 +2355,6 @@
     UpdateSecondaryWindowVisibility();
 }
 
-<<<<<<< HEAD
-void GMainWindow::OnMenuReportCompatibility() {
-    if (!NetSettings::values.lime3ds_token.empty() &&
-        !NetSettings::values.lime3ds_username.empty()) {
-        CompatDB compatdb{this};
-        compatdb.exec();
-    } else {
-        QMessageBox::critical(this, tr("Missing Lime3DS Account"),
-                              tr("You must link your Lime3DS account to submit test cases."
-                                 "<br/>Go to Emulation &gt; Configure... &gt; Web to do so."));
-    }
-}
-
-=======
->>>>>>> 0a6bea8f
 void GMainWindow::ToggleFullscreen() {
     if (!emulation_running) {
         return;
