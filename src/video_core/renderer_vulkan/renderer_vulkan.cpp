--- conflicted
+++ resolved
@@ -894,20 +894,20 @@
         secondary_window->PollEvents();
     }
 #endif
-<<<<<<< HEAD
+
 #ifdef ANDROID
     if (secondary_window) {
         const auto& secondary_layout = secondary_window->GetFramebufferLayout();
         if (!second_window) {
-            second_window = std::make_unique<PresentWindow>(*secondary_window, instance, scheduler);
+            second_window = std::make_unique<PresentWindow>(*secondary_window, instance, scheduler,
+                                                            IsLowRefreshRate());
         }
         RenderToWindow(*second_window, secondary_layout, false);
         secondary_window->PollEvents();
     }
 #endif
-=======
+
     system.perf_stats->EndSwap();
->>>>>>> de7b457e
     rasterizer.TickFrame();
     EndFrame();
 }
