﻿// Copyright Citra Emulator Project / Azahar Emulator Project
// Licensed under GPLv2 or any later version
// Refer to the license.txt file included.

#pragma once

#include <array>
#include <memory>
#include <string>
#include <QVariant>
#include "citra_qt/uisettings.h"
#include "common/settings.h"

class QSettings;

class QtConfig {
public:
    enum class ConfigType : u32 { GlobalConfig, PerGameConfig };

    explicit QtConfig(const std::string& config_name = "qt-config",
                      ConfigType config_type = ConfigType::GlobalConfig);
    ~QtConfig();

    void Reload();
    void Save();

    static const std::array<int, Settings::NativeButton::NumButtons> default_buttons;
    static const std::array<std::array<int, 5>, Settings::NativeAnalog::NumAnalogs> default_analogs;
<<<<<<< HEAD
    static const std::array<UISettings::Shortcut, 37> default_hotkeys;
=======
    static const std::array<UISettings::Shortcut, 36> default_hotkeys;
>>>>>>> 32e378a2

private:
    void Initialize(const std::string& config_name);

    void ReadValues();
    void ReadAudioValues();
    void ReadCameraValues();
    void ReadControlValues();
    void ReadCoreValues();
    void ReadDataStorageValues();
    void ReadDebuggingValues();
    void ReadLayoutValues();
    void ReadMiscellaneousValues();
    void ReadMultiplayerValues();
    void ReadPathValues();
    void ReadRendererValues();
    void ReadShortcutValues();
    void ReadSystemValues();
    void ReadUIValues();
    void ReadUIGameListValues();
    void ReadUILayoutValues();
    void ReadUtilityValues();
    void ReadWebServiceValues();
    void ReadVideoDumpingValues();

    void SaveValues();
    void SaveAudioValues();
    void SaveCameraValues();
    void SaveControlValues();
    void SaveCoreValues();
    void SaveDataStorageValues();
    void SaveDebuggingValues();
    void SaveLayoutValues();
    void SaveMiscellaneousValues();
    void SaveMultiplayerValues();
    void SavePathValues();
    void SaveRendererValues();
    void SaveShortcutValues();
    void SaveSystemValues();
    void SaveUIValues();
    void SaveUIGameListValues();
    void SaveUILayoutValues();
    void SaveUtilityValues();
    void SaveWebServiceValues();
    void SaveVideoDumpingValues();

    /**
     * Reads a setting from the qt_config.
     *
     * @param name The setting's identifier
     * @param default_value The value to use when the setting is not already present in the config
     */
    QVariant ReadSetting(const QString& name) const;
    QVariant ReadSetting(const QString& name, const QVariant& default_value) const;

    /**
     * Writes a setting to the qt_config.
     *
     * @param name The setting's idetentifier
     * @param value Value of the setting
     * @param default_value Default of the setting if not present in qt_config
     */
    void WriteSetting(const QString& name, const QVariant& value);
    void WriteSetting(const QString& name, const QVariant& value, const QVariant& default_value);

    /**
     * Reads a value from the qt_config and applies it to the setting, using its label and default
     * value. If the config is a custom config, this will also read the global state of the setting
     * and apply that information to it.
     *
     * @param The setting
     */
    template <typename Type, bool ranged>
    void ReadGlobalSetting(Settings::SwitchableSetting<Type, ranged>& setting);

    /**
     * Sets a value to the qt_config using the setting's label and default value. If the config is a
     * custom config, it will apply the global state, and the custom value if needed.
     *
     * @param The setting
     */
    template <typename Type, bool ranged>
    void WriteGlobalSetting(const Settings::SwitchableSetting<Type, ranged>& setting);

    /**
     * Reads a value from the qt_config using the setting's label and default value and applies the
     * value to the setting.
     *
     * @param The setting
     */
    template <typename Type, bool ranged>
    void ReadBasicSetting(Settings::Setting<Type, ranged>& setting);

    /** Sets a value from the setting in the qt_config using the setting's label and default value.
     *
     * @param The setting
     */
    template <typename Type, bool ranged>
    void WriteBasicSetting(const Settings::Setting<Type, ranged>& setting);

    ConfigType type;
    std::unique_ptr<QSettings> qt_config;
    std::string qt_config_loc;
    bool global;
};<|MERGE_RESOLUTION|>--- conflicted
+++ resolved
@@ -26,11 +26,7 @@
 
     static const std::array<int, Settings::NativeButton::NumButtons> default_buttons;
     static const std::array<std::array<int, 5>, Settings::NativeAnalog::NumAnalogs> default_analogs;
-<<<<<<< HEAD
-    static const std::array<UISettings::Shortcut, 37> default_hotkeys;
-=======
-    static const std::array<UISettings::Shortcut, 36> default_hotkeys;
->>>>>>> 32e378a2
+    static const std::array<UISettings::Shortcut, 38> default_hotkeys;
 
 private:
     void Initialize(const std::string& config_name);
