--- conflicted
+++ resolved
@@ -194,16 +194,11 @@
 
 void ConfigureGeneral::SetupPerGameUI() {
     if (Settings::IsConfiguringGlobal()) {
-<<<<<<< HEAD
-        ui->region_combobox->setEnabled(Settings::values.region_value.UsingGlobal());
         if (is_powered_on) {
             ui->frame_limit->setEnabled(false);
         } else {
             ui->frame_limit->setEnabled(Settings::values.frame_limit.UsingGlobal());
         }
-=======
-        ui->frame_limit->setEnabled(Settings::values.frame_limit.UsingGlobal());
->>>>>>> 903a9ad8
         return;
     }
 
