--- conflicted
+++ resolved
@@ -54,11 +54,7 @@
 // This must be in alphabetical order according to action name as it must have the same order as
 // UISetting::values.shortcuts, which is alphabetically ordered.
 // clang-format off
-<<<<<<< HEAD
-const std::array<UISettings::Shortcut, 37> QtConfig::default_hotkeys {{
-=======
-const std::array<UISettings::Shortcut, 36> QtConfig::default_hotkeys {{
->>>>>>> 32e378a2
+const std::array<UISettings::Shortcut, 38> QtConfig::default_hotkeys {{
      {QStringLiteral("Advance Frame"),            QStringLiteral("Main Window"), {QStringLiteral(""),       Qt::ApplicationShortcut}},
      {QStringLiteral("Audio Mute/Unmute"),        QStringLiteral("Main Window"), {QStringLiteral("Ctrl+M"), Qt::WindowShortcut}},
      {QStringLiteral("Audio Volume Down"),        QStringLiteral("Main Window"), {QStringLiteral(""),       Qt::WindowShortcut}},
